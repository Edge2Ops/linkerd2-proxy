#![deny(warnings, rust_2018_idioms)]

use futures::{Future, Poll};
<<<<<<< HEAD
=======
use linkerd2_error::Error;
>>>>>>> b4b81ba1
use linkerd2_stack::Proxy;
use std::time::Duration;
use tokio_connect::Connect;
use tokio_timer as timer;

pub mod error;
pub mod ready;

/// A timeout that wraps an underlying operation.
#[derive(Debug, Clone)]
pub struct Timeout<T> {
    inner: T,
    duration: Option<Duration>,
}

pub enum TimeoutFuture<F> {
    Passthru(F),
    Timeout(timer::Timeout<F>, Duration),
}

//===== impl Timeout =====

impl<T> Timeout<T> {
    /// Construct a new `Timeout` wrapping `inner`.
    pub fn new(inner: T, duration: Duration) -> Self {
        Timeout {
            inner,
            duration: Some(duration),
        }
    }

    pub fn passthru(inner: T) -> Self {
        Timeout {
            inner,
            duration: None,
<<<<<<< HEAD
        }
    }
}

impl<P, S, Req> Proxy<Req, S> for Timeout<P>
where
    P: Proxy<Req, S>,
    S: tower::Service<P::Request>,
{
    type Request = P::Request;
    type Response = P::Response;
    type Error = Error;
    type Future = TimeoutFuture<P::Future>;

    fn proxy(&self, svc: &mut S, req: Req) -> Self::Future {
        let inner = self.inner.proxy(svc, req);
        match self.duration {
            None => TimeoutFuture::Passthru(inner),
            Some(t) => TimeoutFuture::Timeout(timer::Timeout::new(inner, t), t),
        }
    }
}

impl<S, Req> tower::Service<Req> for Timeout<S>
where
=======
        }
    }
}

impl<P, S, Req> Proxy<Req, S> for Timeout<P>
where
    P: Proxy<Req, S>,
    S: tower::Service<P::Request>,
{
    type Request = P::Request;
    type Response = P::Response;
    type Error = Error;
    type Future = TimeoutFuture<P::Future>;

    fn proxy(&self, svc: &mut S, req: Req) -> Self::Future {
        let inner = self.inner.proxy(svc, req);
        match self.duration {
            None => TimeoutFuture::Passthru(inner),
            Some(t) => TimeoutFuture::Timeout(timer::Timeout::new(inner, t), t),
        }
    }
}

impl<S, Req> tower::Service<Req> for Timeout<S>
where
>>>>>>> b4b81ba1
    S: tower::Service<Req>,
    S::Error: Into<Error>,
{
    type Response = S::Response;
    type Error = Error;
    type Future = TimeoutFuture<S::Future>;

    fn poll_ready(&mut self) -> Poll<(), Self::Error> {
        self.inner.poll_ready().map_err(Into::into)
    }

    fn call(&mut self, req: Req) -> Self::Future {
        let inner = self.inner.call(req);
        match self.duration {
            None => TimeoutFuture::Passthru(inner),
            Some(t) => TimeoutFuture::Timeout(timer::Timeout::new(inner, t), t),
        }
    }
}

impl<C> Connect for Timeout<C>
where
    C: Connect,
    C::Error: Into<Error>,
{
    type Connected = C::Connected;
    type Error = Error;
    type Future = TimeoutFuture<C::Future>;

    fn connect(&self) -> Self::Future {
        let inner = self.inner.connect();
        match self.duration {
            None => TimeoutFuture::Passthru(inner),
            Some(t) => TimeoutFuture::Timeout(timer::Timeout::new(inner, t), t),
        }
    }
}

impl<F> Future for TimeoutFuture<F>
where
    F: Future,
    F::Error: Into<Error>,
{
    type Item = F::Item;
    type Error = Error;

    fn poll(&mut self) -> Poll<Self::Item, Self::Error> {
        match self {
            TimeoutFuture::Passthru(f) => f.poll().map_err(Into::into),
            TimeoutFuture::Timeout(f, duration) => f.poll().map_err(|error| {
                if error.is_timer() {
                    return error
                        .into_timer()
                        .expect("error.into_timer() must succeed if error.is_timer()")
                        .into();
                }

                if error.is_elapsed() {
<<<<<<< HEAD
                    return Timedout(*duration).into();
=======
                    return error::ResponseTimeout(*duration).into();
>>>>>>> b4b81ba1
                }

                error
                    .into_inner()
                    .expect("if error is not elapsed or timer, must be inner")
                    .into()
            }),
        }
    }
}<|MERGE_RESOLUTION|>--- conflicted
+++ resolved
@@ -1,10 +1,7 @@
 #![deny(warnings, rust_2018_idioms)]
 
 use futures::{Future, Poll};
-<<<<<<< HEAD
-=======
 use linkerd2_error::Error;
->>>>>>> b4b81ba1
 use linkerd2_stack::Proxy;
 use std::time::Duration;
 use tokio_connect::Connect;
@@ -40,7 +37,6 @@
         Timeout {
             inner,
             duration: None,
-<<<<<<< HEAD
         }
     }
 }
@@ -66,33 +62,6 @@
 
 impl<S, Req> tower::Service<Req> for Timeout<S>
 where
-=======
-        }
-    }
-}
-
-impl<P, S, Req> Proxy<Req, S> for Timeout<P>
-where
-    P: Proxy<Req, S>,
-    S: tower::Service<P::Request>,
-{
-    type Request = P::Request;
-    type Response = P::Response;
-    type Error = Error;
-    type Future = TimeoutFuture<P::Future>;
-
-    fn proxy(&self, svc: &mut S, req: Req) -> Self::Future {
-        let inner = self.inner.proxy(svc, req);
-        match self.duration {
-            None => TimeoutFuture::Passthru(inner),
-            Some(t) => TimeoutFuture::Timeout(timer::Timeout::new(inner, t), t),
-        }
-    }
-}
-
-impl<S, Req> tower::Service<Req> for Timeout<S>
-where
->>>>>>> b4b81ba1
     S: tower::Service<Req>,
     S::Error: Into<Error>,
 {
@@ -151,11 +120,7 @@
                 }
 
                 if error.is_elapsed() {
-<<<<<<< HEAD
-                    return Timedout(*duration).into();
-=======
                     return error::ResponseTimeout(*duration).into();
->>>>>>> b4b81ba1
                 }
 
                 error

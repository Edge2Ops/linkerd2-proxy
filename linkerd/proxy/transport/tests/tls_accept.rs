--- conflicted
+++ resolved
@@ -146,15 +146,15 @@
         let addr = "127.0.0.1:0".parse::<SocketAddr>().unwrap();
         let mut listen = Bind::new(addr, None).bind().expect("must bind");
         let listen_addr = listen.listen_addr();
-<<<<<<< HEAD
         let mut accept = AcceptTls::new(
             server_tls,
             service_fn(move |(meta, conn): ServerConnection| {
                 let server = server.clone();
                 let sender = sender.clone();
                 let peer_identity = Some(meta.peer_identity.clone());
-                async move {
-                    let result = server((meta, conn)).await;
+                let future = server((meta, conn));
+                futures_03::future::ok(async move {
+                    let result = future.await;
                     sender
                         .send(Transported {
                             peer_identity,
@@ -163,7 +163,7 @@
                         .expect("send result");
                     let ok: Result<(), Never> = Ok(());
                     ok
-                }
+                })
             }),
         );
         let server = async move {
@@ -171,32 +171,8 @@
             let conn = futures_03::future::poll_fn(|cx| listen.poll_accept(cx))
                 .await
                 .expect("listen failed");
-            accept.accept(conn).await.expect("connection failed")
+            accept.accept(conn).await.expect("connection failed").await;
         };
-=======
-
-        let sender = service_fn(move |(meta, conn): ServerConnection| {
-            let sender = sender.clone();
-            let peer_identity = Some(meta.peer_identity.clone());
-
-            let server = Box::new(server((meta, conn)).then(move |result| {
-                sender
-                    .send(Transported {
-                        peer_identity,
-                        result,
-                    })
-                    .expect("send result");
-
-                future::ok::<(), Never>(())
-            }));
-
-            Box::new(future::ok::<_, Never>(server))
-        });
-
-        let accept = AcceptTls::new(server_tls, sender);
-        let server = Server::Init { listen, accept };
-
->>>>>>> ef0292a1
         (server, listen_addr, receiver)
     };
 
@@ -289,68 +265,12 @@
 const PONG: &[u8] = b"pong";
 const START_OF_TLS: &[u8] = &[22, 3, 1]; // ContentType::handshake version 3.1
 
-<<<<<<< HEAD
-=======
-enum Server<A: Accept<ServerConnection>>
-where
-    AcceptTls<A, CrtKey>: Accept<<Listen as CoreListen>::Connection>,
-{
-    Init {
-        listen: Listen,
-        accept: AcceptTls<A, CrtKey>,
-    },
-    Accepting(<AcceptTls<A, CrtKey> as Accept<<Listen as CoreListen>::Connection>>::Future),
-    Serving(<AcceptTls<A, CrtKey> as Accept<<Listen as CoreListen>::Connection>>::ConnectionFuture),
-}
-
->>>>>>> ef0292a1
 #[derive(Clone)]
 struct Target(SocketAddr, Conditional<Name>);
 
 #[derive(Clone)]
 struct ClientTls(CrtKey);
 
-<<<<<<< HEAD
-=======
-impl<A: Accept<ServerConnection> + Clone> Future for Server<A> {
-    type Item = ();
-    type Error = ();
-
-    fn poll(&mut self) -> Poll<Self::Item, Self::Error> {
-        loop {
-            *self = match self {
-                Server::Init {
-                    ref mut listen,
-                    ref mut accept,
-                } => {
-                    match Accept::poll_ready(accept) {
-                        Ok(Async::Ready(())) => {}
-                        Ok(Async::NotReady) => return Ok(Async::NotReady),
-                        Err(_) => panic!("accept failed"),
-                    }
-                    let conn = match listen.poll_accept() {
-                        Ok(Async::Ready(conn)) => conn,
-                        Ok(Async::NotReady) => return Ok(Async::NotReady),
-                        Err(_) => panic!("listener failed"),
-                    };
-                    Server::Accepting(accept.accept(conn))
-                }
-                Server::Accepting(ref mut fut) => match fut.poll() {
-                    Ok(Async::Ready(conn_future)) => Server::Serving(conn_future),
-                    Ok(Async::NotReady) => return Ok(Async::NotReady),
-                    Err(_) => panic!("accepting failed"),
-                },
-
-                Server::Serving(ref mut fut) => match fut.poll() {
-                    Ok(ready) => return Ok(ready),
-                    Err(_) => panic!("connection failed"),
-                },
-            }
-        }
-    }
-}
-
->>>>>>> ef0292a1
 impl connect::ConnectAddr for Target {
     fn connect_addr(&self) -> SocketAddr {
         self.0

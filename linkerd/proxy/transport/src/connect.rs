--- conflicted
+++ resolved
@@ -52,11 +52,7 @@
         super::set_keepalive_or_warn(&io, self.keepalive);
         debug!(
             local.addr = %io.local_addr().expect("cannot load local addr"),
-<<<<<<< HEAD
-            keepalve = ?self.keepalive,
-=======
             keepalive = ?self.keepalive,
->>>>>>> 100291d6
             "Connected",
         );
         Ok(io.into())

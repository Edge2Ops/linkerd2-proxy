<<<<<<< HEAD
use super::{HttpEndpoint, Target};
=======
use crate::endpoint::Endpoint;
>>>>>>> c5adfff5
use crate::proxy::http::{orig_proto, settings::Settings};
use crate::svc::stack;
use futures::{try_ready, Future, Poll};
<<<<<<< HEAD
use tracing::trace;

#[derive(Clone, Debug)]
pub struct Layer(());

#[derive(Clone, Debug)]
pub struct MakeSvc<M> {
    inner: M,
}

pub struct MakeFuture<F> {
=======
use tower::util::Either;
use tracing::trace;

#[derive(Clone, Debug, Default)]
pub struct OrigProtoUpgradeLayer(());

#[derive(Clone, Debug)]
pub struct OrigProtoUpgrade<M> {
    inner: M,
}

pub struct UpgradeFuture<F> {
>>>>>>> c5adfff5
    can_upgrade: bool,
    inner: F,
    was_absolute: bool,
}

<<<<<<< HEAD
pub fn layer() -> Layer {
    Layer(())
}

impl<M> svc::Layer<M> for Layer {
    type Service = MakeSvc<M>;

    fn layer(&self, inner: M) -> Self::Service {
        MakeSvc { inner }
=======
impl OrigProtoUpgradeLayer {
    pub fn new() -> Self {
        Self::default()
    }
}

impl<M> tower::layer::Layer<M> for OrigProtoUpgradeLayer {
    type Service = OrigProtoUpgrade<M>;

    fn layer(&self, inner: M) -> Self::Service {
        Self::Service { inner }
>>>>>>> c5adfff5
    }
}

// === impl OrigProtoUpgrade ===

<<<<<<< HEAD
impl<N> svc::NewService<Target<HttpEndpoint>> for MakeSvc<N>
where
    N: svc::NewService<Target<HttpEndpoint>>,
{
    type Service = svc::Either<orig_proto::Upgrade<N::Service>, N::Service>;

    fn new_service(&self, mut endpoint: Target<HttpEndpoint>) -> Self::Service {
        if !endpoint.inner.can_use_orig_proto() {
            trace!("Endpoint does not support transparent HTTP/2 upgrades");
            return svc::Either::B(self.inner.new_service(endpoint));
        }

        let was_absolute = endpoint.inner.settings.was_absolute_form();
        trace!(
            header = %orig_proto::L5D_ORIG_PROTO,
            %was_absolute,
            "Endpoint supports transparent HTTP/2 upgrades",
        );
        endpoint.inner.settings = Settings::Http2;

        let mut upgrade = orig_proto::Upgrade::new(self.inner.new_service(endpoint));
        upgrade.absolute_form = was_absolute;
        svc::Either::A(upgrade)
    }
}

impl<M> svc::Service<Target<HttpEndpoint>> for MakeSvc<M>
where
    M: svc::Service<Target<HttpEndpoint>>,
{
    type Response = svc::Either<orig_proto::Upgrade<M::Response>, M::Response>;
    type Error = M::Error;
    type Future = MakeFuture<M::Future>;
=======
impl<N> stack::NewService<Endpoint> for OrigProtoUpgrade<N>
where
    N: stack::NewService<Endpoint>,
{
    type Service = Either<orig_proto::Upgrade<N::Service>, N::Service>;

    fn new_service(&self, mut endpoint: Endpoint) -> Self::Service {
        if !endpoint.can_use_orig_proto() {
            trace!("Endpoint does not support transparent HTTP/2 upgrades");
            return Either::B(self.inner.new_service(endpoint));
        }

        let was_absolute = endpoint.http_settings.was_absolute_form();
        trace!(
            header = %orig_proto::L5D_ORIG_PROTO,
            was_absolute,
            "Endpoint supports transparent HTTP/2 upgrades",
        );
        endpoint.http_settings = Settings::Http2;

        let mut upgrade = orig_proto::Upgrade::new(self.inner.new_service(endpoint));
        upgrade.absolute_form = was_absolute;
        Either::A(upgrade)
    }
}

impl<M> tower::Service<Endpoint> for OrigProtoUpgrade<M>
where
    M: tower::Service<Endpoint>,
{
    type Response = Either<orig_proto::Upgrade<M::Response>, M::Response>;
    type Error = M::Error;
    type Future = UpgradeFuture<M::Future>;
>>>>>>> c5adfff5

    fn poll_ready(&mut self) -> Poll<(), Self::Error> {
        self.inner.poll_ready()
    }

    fn call(&mut self, mut endpoint: Target<HttpEndpoint>) -> Self::Future {
        let can_upgrade = endpoint.inner.can_use_orig_proto();

<<<<<<< HEAD
        let was_absolute = endpoint.inner.settings.was_absolute_form();
=======
        let was_absolute = endpoint.http_settings.was_absolute_form();
>>>>>>> c5adfff5
        if can_upgrade {
            trace!(
                header = %orig_proto::L5D_ORIG_PROTO,
                %was_absolute,
                "Endpoint supports transparent HTTP/2 upgrades",
            );
            endpoint.inner.settings = Settings::Http2;
        }

        let inner = self.inner.call(endpoint);
<<<<<<< HEAD
        MakeFuture {
=======
        UpgradeFuture {
>>>>>>> c5adfff5
            can_upgrade,
            inner,
            was_absolute,
        }
    }
}

// === impl UpgradeFuture ===

<<<<<<< HEAD
impl<F> Future for MakeFuture<F>
=======
impl<F> Future for UpgradeFuture<F>
>>>>>>> c5adfff5
where
    F: Future,
{
    type Item = Either<orig_proto::Upgrade<F::Item>, F::Item>;
    type Error = F::Error;

    fn poll(&mut self) -> Poll<Self::Item, Self::Error> {
        let inner = try_ready!(self.inner.poll());

        if self.can_upgrade {
            let mut upgrade = orig_proto::Upgrade::new(inner);
            upgrade.absolute_form = self.was_absolute;
<<<<<<< HEAD
            Ok(svc::Either::A(upgrade).into())
=======
            Ok(Either::A(upgrade).into())
>>>>>>> c5adfff5
        } else {
            Ok(Either::B(inner).into())
        }
    }
}<|MERGE_RESOLUTION|>--- conflicted
+++ resolved
@@ -1,24 +1,7 @@
-<<<<<<< HEAD
-use super::{HttpEndpoint, Target};
-=======
-use crate::endpoint::Endpoint;
->>>>>>> c5adfff5
 use crate::proxy::http::{orig_proto, settings::Settings};
 use crate::svc::stack;
+use crate::{HttpEndpoint, Target};
 use futures::{try_ready, Future, Poll};
-<<<<<<< HEAD
-use tracing::trace;
-
-#[derive(Clone, Debug)]
-pub struct Layer(());
-
-#[derive(Clone, Debug)]
-pub struct MakeSvc<M> {
-    inner: M,
-}
-
-pub struct MakeFuture<F> {
-=======
 use tower::util::Either;
 use tracing::trace;
 
@@ -31,23 +14,11 @@
 }
 
 pub struct UpgradeFuture<F> {
->>>>>>> c5adfff5
     can_upgrade: bool,
     inner: F,
     was_absolute: bool,
 }
 
-<<<<<<< HEAD
-pub fn layer() -> Layer {
-    Layer(())
-}
-
-impl<M> svc::Layer<M> for Layer {
-    type Service = MakeSvc<M>;
-
-    fn layer(&self, inner: M) -> Self::Service {
-        MakeSvc { inner }
-=======
 impl OrigProtoUpgradeLayer {
     pub fn new() -> Self {
         Self::default()
@@ -59,66 +30,30 @@
 
     fn layer(&self, inner: M) -> Self::Service {
         Self::Service { inner }
->>>>>>> c5adfff5
     }
 }
 
 // === impl OrigProtoUpgrade ===
 
-<<<<<<< HEAD
-impl<N> svc::NewService<Target<HttpEndpoint>> for MakeSvc<N>
+impl<N> stack::NewService<Target<HttpEndpoint>> for OrigProtoUpgrade<N>
 where
-    N: svc::NewService<Target<HttpEndpoint>>,
+    N: stack::NewService<Target<HttpEndpoint>>,
 {
-    type Service = svc::Either<orig_proto::Upgrade<N::Service>, N::Service>;
+    type Service = Either<orig_proto::Upgrade<N::Service>, N::Service>;
 
     fn new_service(&self, mut endpoint: Target<HttpEndpoint>) -> Self::Service {
         if !endpoint.inner.can_use_orig_proto() {
             trace!("Endpoint does not support transparent HTTP/2 upgrades");
-            return svc::Either::B(self.inner.new_service(endpoint));
+            return Either::B(self.inner.new_service(endpoint));
         }
 
         let was_absolute = endpoint.inner.settings.was_absolute_form();
         trace!(
             header = %orig_proto::L5D_ORIG_PROTO,
-            %was_absolute,
+            was_absolute,
             "Endpoint supports transparent HTTP/2 upgrades",
         );
         endpoint.inner.settings = Settings::Http2;
-
-        let mut upgrade = orig_proto::Upgrade::new(self.inner.new_service(endpoint));
-        upgrade.absolute_form = was_absolute;
-        svc::Either::A(upgrade)
-    }
-}
-
-impl<M> svc::Service<Target<HttpEndpoint>> for MakeSvc<M>
-where
-    M: svc::Service<Target<HttpEndpoint>>,
-{
-    type Response = svc::Either<orig_proto::Upgrade<M::Response>, M::Response>;
-    type Error = M::Error;
-    type Future = MakeFuture<M::Future>;
-=======
-impl<N> stack::NewService<Endpoint> for OrigProtoUpgrade<N>
-where
-    N: stack::NewService<Endpoint>,
-{
-    type Service = Either<orig_proto::Upgrade<N::Service>, N::Service>;
-
-    fn new_service(&self, mut endpoint: Endpoint) -> Self::Service {
-        if !endpoint.can_use_orig_proto() {
-            trace!("Endpoint does not support transparent HTTP/2 upgrades");
-            return Either::B(self.inner.new_service(endpoint));
-        }
-
-        let was_absolute = endpoint.http_settings.was_absolute_form();
-        trace!(
-            header = %orig_proto::L5D_ORIG_PROTO,
-            was_absolute,
-            "Endpoint supports transparent HTTP/2 upgrades",
-        );
-        endpoint.http_settings = Settings::Http2;
 
         let mut upgrade = orig_proto::Upgrade::new(self.inner.new_service(endpoint));
         upgrade.absolute_form = was_absolute;
@@ -126,14 +61,13 @@
     }
 }
 
-impl<M> tower::Service<Endpoint> for OrigProtoUpgrade<M>
+impl<M> tower::Service<Target<HttpEndpoint>> for OrigProtoUpgrade<M>
 where
-    M: tower::Service<Endpoint>,
+    M: tower::Service<Target<HttpEndpoint>>,
 {
     type Response = Either<orig_proto::Upgrade<M::Response>, M::Response>;
     type Error = M::Error;
     type Future = UpgradeFuture<M::Future>;
->>>>>>> c5adfff5
 
     fn poll_ready(&mut self) -> Poll<(), Self::Error> {
         self.inner.poll_ready()
@@ -142,11 +76,7 @@
     fn call(&mut self, mut endpoint: Target<HttpEndpoint>) -> Self::Future {
         let can_upgrade = endpoint.inner.can_use_orig_proto();
 
-<<<<<<< HEAD
         let was_absolute = endpoint.inner.settings.was_absolute_form();
-=======
-        let was_absolute = endpoint.http_settings.was_absolute_form();
->>>>>>> c5adfff5
         if can_upgrade {
             trace!(
                 header = %orig_proto::L5D_ORIG_PROTO,
@@ -157,11 +87,7 @@
         }
 
         let inner = self.inner.call(endpoint);
-<<<<<<< HEAD
-        MakeFuture {
-=======
         UpgradeFuture {
->>>>>>> c5adfff5
             can_upgrade,
             inner,
             was_absolute,
@@ -171,11 +97,7 @@
 
 // === impl UpgradeFuture ===
 
-<<<<<<< HEAD
-impl<F> Future for MakeFuture<F>
-=======
 impl<F> Future for UpgradeFuture<F>
->>>>>>> c5adfff5
 where
     F: Future,
 {
@@ -186,13 +108,8 @@
         let inner = try_ready!(self.inner.poll());
 
         if self.can_upgrade {
-            let mut upgrade = orig_proto::Upgrade::new(inner);
-            upgrade.absolute_form = self.was_absolute;
-<<<<<<< HEAD
-            Ok(svc::Either::A(upgrade).into())
-=======
+            let mut upgrade = orig_proto::Upgrade::new(inner, self.was_absolute);
             Ok(Either::A(upgrade).into())
->>>>>>> c5adfff5
         } else {
             Ok(Either::B(inner).into())
         }

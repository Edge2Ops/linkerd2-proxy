//! Configures and runs the outbound proxy.
//!
//! The outound proxy is responsible for routing traffic from the local
//! application to external network endpoints.

#![deny(warnings, rust_2018_idioms)]

pub use self::endpoint::{
    Concrete, HttpEndpoint, Logical, LogicalPerRequest, Profile, ProfilePerTarget, Target,
    TcpEndpoint,
};
use futures::future;
use linkerd2_app_core::{
    classify,
    config::{ProxyConfig, ServerConfig},
    dns, drain, dst, errors, metric_labels,
    opencensus::proto::trace::v1 as oc,
    profiles,
    proxy::{
        self, core::resolve::Resolve, discover, fallback, http, identity, resolve::map_endpoint,
        tap, tcp, Server,
    },
    reconnect, retry, router, serve,
    spans::SpanConverter,
    svc::{self, NewService},
    trace_context,
    transport::{self, connect, tls, OrigDstAddr, SysOrigDstAddr},
    Conditional, DiscoveryRejected, Error, ProxyMetrics, CANONICAL_DST_HEADER, DST_OVERRIDE_HEADER,
    L5D_CLIENT_ID, L5D_REMOTE_IP, L5D_REQUIRE_ID, L5D_SERVER_ID,
};
use std::collections::HashMap;
use std::net::SocketAddr;
use std::time::Duration;
use tokio::sync::mpsc;
use tracing::info_span;

#[allow(dead_code)] // TODO #2597
mod add_remote_ip_on_rsp;
#[allow(dead_code)] // TODO #2597
mod add_server_id_on_rsp;
mod endpoint;
mod orig_proto_upgrade;
mod require_identity_on_endpoint;

const EWMA_DEFAULT_RTT: Duration = Duration::from_millis(30);
const EWMA_DECAY: Duration = Duration::from_secs(10);

#[derive(Clone, Debug)]
pub struct Config<A: OrigDstAddr = SysOrigDstAddr> {
    pub proxy: ProxyConfig<A>,
    pub canonicalize_timeout: Duration,
}

pub struct Outbound {
    pub listen_addr: SocketAddr,
    pub serve: serve::Task,
}

impl<A: OrigDstAddr> Config<A> {
    pub fn with_orig_dst_addr<B: OrigDstAddr>(self, orig_dst_addr: B) -> Config<B> {
        Config {
            proxy: self.proxy.with_orig_dst_addr(orig_dst_addr),
            canonicalize_timeout: self.canonicalize_timeout,
        }
    }

    pub fn build<R, P>(
        self,
        local_identity: tls::Conditional<identity::Local>,
        resolve: R,
        dns_resolver: dns::Resolver,
        profiles_client: P,
        tap_layer: tap::Layer,
        metrics: ProxyMetrics,
        span_sink: Option<mpsc::Sender<oc::Span>>,
        drain: drain::Watch,
    ) -> Result<Outbound, Error>
    where
        A: Send + 'static,
        R: Resolve<Concrete<http::Settings>, Endpoint = proxy::api_resolve::Metadata>
            + Clone
            + Send
            + Sync
            + 'static,
        R::Future: Send,
        R::Resolution: Send,
        P: profiles::GetRoutes<Profile> + Clone + Send + 'static,
        P::Future: Send,
    {
        use proxy::core::listen::{Bind, Listen};
        let Config {
            canonicalize_timeout,
            proxy:
                ProxyConfig {
                    server: ServerConfig { bind, h2_settings },
                    connect,
                    cache_capacity,
                    cache_max_idle_age,
                    disable_protocol_detection_for_ports,
                    service_acquisition_timeout,
                    max_in_flight_requests,
                },
        } = self;

        let listen = bind.bind().map_err(Error::from)?;
        let listen_addr = listen.listen_addr();

        // The stack is served lazily since caching layers spawn tasks from
        // their constructor. This helps to ensure that tasks are spawned on the
        // same runtime as the proxy.
        let serve = Box::new(future::lazy(move || {
            // Establishes connections to remote peers (for both TCP
            // forwarding and HTTP proxying).
            let tcp_connect = svc::stack(connect::Connect::new(connect.keepalive))
                // Initiates mTLS if the target is configured with identity.
                .push(tls::client::Layer::new(local_identity))
                // Limits the time we wait for a connection to be established.
                .push_timeout(connect.timeout)
                .push(metrics.transport.layer_connect(TransportLabels));

            // Forwards TCP streams that cannot be decoded as HTTP.
            let tcp_forward = tcp_connect
                .clone()
                .push_map_target(|meta: tls::accept::Meta| {
                    TcpEndpoint::from(meta.addrs.target_addr())
                })
                .push(svc::layer::mk(tcp::Forward::new));

            // Registers the stack with Tap, Metrics, and OpenCensus tracing
            // export.
            let http_endpoint = {
                let observability = svc::layers()
                    .push(tap_layer.clone())
                    .push(metrics.http_endpoint.into_layer::<classify::Response>())
                    .push_per_service(trace_context::layer(
                        span_sink
                            .clone()
                            .map(|sink| SpanConverter::client(sink, trace_labels())),
                    ));

                // Checks the headers to validate that a client-specified required
                // identity matches the configured identity.
                let identity_headers = svc::layers()
                    .push_per_service(
                        svc::layers()
                            .push(http::strip_header::response::layer(L5D_REMOTE_IP))
                            .push(http::strip_header::response::layer(L5D_SERVER_ID))
                            .push(http::strip_header::request::layer(L5D_REQUIRE_ID)),
                    )
                    .push(require_identity_on_endpoint::layer());

                tcp_connect
                    .clone()
                    // Initiates an HTTP client on the underlying transport.
                    // Prior-knowledge HTTP/2 is typically used (i.e. when
                    // communicating with other proxies); though HTTP/1.x fallback
                    // is supported as needed.
                    .push(http::client::layer(connect.h2_settings))
                    // Re-establishes a connection when the client fails.
                    .push(reconnect::layer({
                        let backoff = connect.backoff.clone();
                        move |_| Ok(backoff.stream())
                    }))
                    .push(observability.clone())
                    .push(identity_headers.clone())
                    // Ensures that the request's URI is in the proper form.
                    .push(http::normalize_uri::layer())
                    // Upgrades HTTP/1 requests to be transported over HTTP/2
                    // connections.
                    //
                    // This sets headers so that the inbound proxy can downgrade the
                    // request properly.
                    .push(orig_proto_upgrade::layer())
                    .check_service::<Target<HttpEndpoint>>()
                    .push_trace(|endpoint: &Target<HttpEndpoint>| {
                        info_span!("endpoint", peer.addr = %endpoint.inner.addr)
                    })
            };

            // Resolves each target via the control plane on a background task,
            // buffering results.
            //
            // This buffer controls how many discovery updates may be
            // pending/unconsumed by the balancer before backpressure is applied
            // on the resolution stream. If the buffer is full for
            // `cache_max_idle_age`, then the resolution task fails.
            let discover = {
                const BUFFER_CAPACITY: usize = 10;
                let resolve = map_endpoint::Resolve::new(endpoint::FromMetadata, resolve.clone());
                discover::Layer::new(BUFFER_CAPACITY, cache_max_idle_age, resolve)
            };

            // If the balancer fails to be created, i.e., because it is
            // unresolvable, fall back to using a router that dispatches request
            // to the application-selected original destination.

            // Builds a balancer for each concrete destination.
            let http_balancer = http_endpoint
                .clone()
                .check_make_service::<Target<HttpEndpoint>, http::Request<http::boxed::Payload>>()
                .push_per_service(metrics.stack.layer(stack_labels("balance.endpoint")))
                .push_per_service(http::box_request::Layer::new())
                .push_spawn_ready()
                .check_service::<Target<HttpEndpoint>>()
                .push(discover)
                .push_per_service(http::balance::layer(EWMA_DEFAULT_RTT, EWMA_DECAY))
                .push_pending()
                // Shares the balancer, ensuring discovery errors are propagated.
                .push_per_service(
                    svc::layers()
                        .push_lock()
                        .push(metrics.stack.layer(stack_labels("balance"))),
                )
                .push_trace(|c: &Concrete<http::Settings>| info_span!("balance", addr = %c.addr));
            let http_balancer_cache = info_span!("balance")
                .in_scope(|| http_balancer.spawn_cache(cache_capacity, cache_max_idle_age));

            // Caches clients that bypass discovery/balancing.
            //
            // This is effectively the same as the endpoint stack; but the
            // client layer captures the requst body type (via PhantomData), so
            // the stack cannot be shared directly.
            let http_forward = http_endpoint
                .check_make_service::<Target<HttpEndpoint>, http::Request<http::boxed::Payload>>()
                .push_per_service(http::box_request::Layer::new())
                .push_pending()
                .push_per_service(svc::layers().push_lock())
                .push_per_service(metrics.stack.layer(stack_labels("forward.endpoint")))
                .push_trace(|endpoint: &Target<HttpEndpoint>| {
                    info_span!("forward", peer.addr = %endpoint.addr, peer.id = ?endpoint.inner.identity)
                });
            let http_forward_cache = info_span!("forward")
                .in_scope(|| http_forward.spawn_cache(cache_capacity, cache_max_idle_age))
                .push_map_target(|t: Concrete<HttpEndpoint>| Target {
                    addr: t.addr.into(),
                    inner: t.inner.inner,
                })
                .check_service::<Concrete<HttpEndpoint>>();

            let http_concrete = http_balancer_cache
                .push_map_target(|c: Concrete<HttpEndpoint>| c.map(|l| l.map(|e| e.settings)))
                .check_service::<Concrete<HttpEndpoint>>()
                .push_per_service(svc::layers().boxed_http_response())
                .push_make_ready()
                .push(
                    fallback::Layer::new(
                        http_forward_cache
                            .push_per_service(svc::layers().boxed_http_response())
                            .into_inner(),
                    )
                    .with_predicate(is_discovery_rejected),
                )
                .check_service::<Concrete<HttpEndpoint>>();

            let http_profile_route_proxy = svc::proxies()
                .check_new_clone_service::<dst::Route>()
                // Sets an optional retry policy.
                .push(retry::layer(metrics.http_route_retry))
                .check_new_clone_service::<dst::Route>()
                // Sets an optional request timeout.
                .push(http::timeout::layer())
                .check_new_clone_service::<dst::Route>()
                // Records per-route metrics.
                .push(metrics.http_route.into_layer::<classify::Response>())
                .check_new_clone_service::<dst::Route>()
                // Sets the per-route response classifier as a request
                // extension.
                .push(classify::Layer::new())
<<<<<<< HEAD
                .check_new_clone_service::<dst::Route>();
=======
                .push_buffer_pending(buffer.max_in_flight, DispatchDeadline::extract);

            // Routes requests to their original destination endpoints. Used as
            // a fallback when service discovery has no endpoints for a destination.
            //
            // If the `l5d-require-id` header is present, then that identity is
            // used as the server name when connecting to the endpoint.
            let orig_dst_router_layer = svc::layers()
                .push_per_make(metrics.stack.layer(stack_labels("fallback.endpoint")))
                .push_buffer_pending(buffer.max_in_flight, DispatchDeadline::extract)
                .push(router::Layer::new(
                    router::Config::new(router_capacity, router_max_idle_age),
                    Endpoint::from_request,
                ));

            // Resolves the target via the control plane and balances requests
            // over all endpoints returned from the destination service.
            const DISCOVER_UPDATE_BUFFER_CAPACITY: usize = 10;
            let balancer_layer = svc::layers()
                .push_per_make(metrics.stack.layer(stack_labels("balance.endpoint")))
                .push_spawn_ready()
                .push(discover::Layer::new(
                    DISCOVER_UPDATE_BUFFER_CAPACITY,
                    router_max_idle_age,
                    map_endpoint::Resolve::new(endpoint::FromMetadata, resolve.clone()),
                ))
                .push(http::balance::layer(EWMA_DEFAULT_RTT, EWMA_DECAY));

            // If the balancer fails to be created, i.e., because it is unresolvable,
            // fall back to using a router that dispatches request to the
            // application-selected original destination.
            let distributor = endpoint_stack
                .serves::<Endpoint>()
                .push(fallback::layer(
                    balancer_layer.push_per_make(svc::layers().box_http_response().boxed()),
                    orig_dst_router_layer.push_per_make(svc::layers().box_http_response().boxed()),
                ))
                .push(trace::layer(
                    |dst: &DstAddr| info_span!("concrete", dst.concrete = %dst.dst_concrete()),
                ));
>>>>>>> edb1f52b

            // Routes `Logical` targets to a cached `Profile` stack, i.e. so
            // that profile resolutions are shared even as the type of request
            // may vary.
            let http_profile = http_concrete
                .clone()
                .push_per_service(http::box_request::Layer::new())
                .check_service::<Concrete<HttpEndpoint>>()
                // Provides route configuration. The profile service operates
                // over `Concret` services. When overrides are in play, the
                // Concrete destination may be overridden.
                .push(profiles::Layer::with_overrides(
                    profiles_client,
                    http_profile_route_proxy.into_inner(),
                ))
                .check_make_service::<Profile, Concrete<HttpEndpoint>>()
                // Use the `Logical` target as a `Concrete` target. It may be
                // overridden by the profile layer.
                .push_per_service(svc::map_target::Layer::new(
                    |inner: Logical<HttpEndpoint>| Concrete {
                        addr: inner.addr.clone(),
                        inner,
                    },
                ))
                .push_pending()
                .push_per_service(
                    svc::layers()
                        .push_lock()
                        .push(metrics.stack.layer(stack_labels("profile"))),
                )
                .push_trace(|_: &Profile| info_span!("profile"));

            let http_logical_profile_cache = info_span!("profile")
                .in_scope(|| http_profile.spawn_cache(cache_capacity, cache_max_idle_age))
                .check_service::<Profile>()
                .push(router::Layer::new(|()| ProfilePerTarget))
                .check_new_service_routes::<(), Logical<HttpEndpoint>>()
                .new_service(());

            // Caches DNS refinements from relative names to canonical names.
            //
            // For example, a client may send requests to `foo` or `foo.ns`; and
            // the canonical form of these names is `foo.ns.svc.cluster.local
            let dns_refine = svc::stack(dns_resolver.into_make_refine())
                .push_per_service(
                    svc::layers()
                        .push_lock()
                        .push(metrics.stack.layer(stack_labels("canonicalize"))),
                )
                .push_trace(|name: &dns::Name| info_span!("canonicalize", %name));
            let dns_refine_cache = info_span!("canonicalize")
                .in_scope(|| dns_refine.spawn_cache(cache_capacity, cache_max_idle_age))
                // Obtains the lock, advances the state of the resolution
                .push(svc::make_response::Layer)
                // Ensures that the cache isn't locked when polling readiness.
                .push_oneshot()
                .check_service_response::<dns::Name, dns::Name>()
                .into_inner();

            // Routes requests to their logical target.
            let http_logical_router = svc::stack(http_logical_profile_cache)
                .check_service::<Logical<HttpEndpoint>>()
                .push_per_service(svc::layers().boxed_http_response())
                .push_make_ready()
                .push(
                    fallback::Layer::new(
                        http_concrete
                            .push_map_target(|inner: Logical<HttpEndpoint>| Concrete {
                                addr: inner.addr.clone(),
                                inner,
                            })
                            .push_per_service(
                                svc::layers().boxed_http_response().boxed_http_request(),
                            )
                            .check_service::<Logical<HttpEndpoint>>()
                            .into_inner(),
                    )
                    .with_predicate(is_discovery_rejected),
                )
                .check_service::<Logical<HttpEndpoint>>()
                // Sets the canonical-dst header on all outbound requests.
                .push(http::header_from_target::layer(CANONICAL_DST_HEADER))
                // Strips headers that may be set by this proxy.
                .push(http::canonicalize::Layer::new(
                    dns_refine_cache,
                    canonicalize_timeout,
                ))
                .push_per_service(
                    // Strips headers that may be set by this proxy.
                    svc::layers()
                        .push(http::strip_header::request::layer(L5D_CLIENT_ID))
                        .push(http::strip_header::request::layer(DST_OVERRIDE_HEADER)),
                )
                .check_service::<Logical<HttpEndpoint>>()
                .push_trace(|logical: &Logical<_>| info_span!("logical", addr = %logical.addr));

            let http_admit_request = svc::layers()
                // Ensures that load is not shed if the inner service is in-use.
                .push_oneshot()
                // Limits the number of in-flight requests.
                .push_concurrency_limit(max_in_flight_requests)
                // Sheds load if too many requests are in flight.
                //
                // XXX Can this be removed? Is it okay to just backpressure onto
                // the client? Should we instead limit the number of active
                // connections?
                .push_load_shed()
                // Synthesizes responses for proxy errors.
                .push(metrics.http_errors)
                .push(errors::layer())
                // Initiates OpenCensus tracing.
                .push(trace_context::layer(span_sink.map(|span_sink| {
                    SpanConverter::server(span_sink, trace_labels())
                })))
                // Tracks proxy handletime.
                .push(metrics.http_handle_time.layer());

            let http_server = http_logical_router
                .check_service::<Logical<HttpEndpoint>>()
                .push_make_ready()
                .push_timeout(service_acquisition_timeout)
                .push(router::Layer::new(LogicalPerRequest::from))
                // Used by tap.
                .push_http_insert_target()
                .push_per_service(http_admit_request)
                .push_per_service(metrics.stack.layer(stack_labels("source")))
                .push_trace(
                    |src: &tls::accept::Meta| {
                        info_span!("source", target.addr = %src.addrs.target_addr())
                    },
                )
                .check_new_service::<tls::accept::Meta>();

            let tcp_server = Server::new(
                TransportLabels,
                metrics.transport,
                tcp_forward.into_inner(),
                http_server.into_inner(),
                h2_settings,
                drain.clone(),
                disable_protocol_detection_for_ports.clone(),
            );

            // The local application does not establish mTLS with the proxy.
            let no_tls: tls::Conditional<identity::Local> =
                Conditional::None(tls::ReasonForNoPeerName::Loopback.into());
            let accept = tls::AcceptTls::new(no_tls, tcp_server)
                .with_skip_ports(disable_protocol_detection_for_ports);

            serve::serve(listen, accept, drain)
        }));

        Ok(Outbound { listen_addr, serve })
    }
}

fn stack_labels(name: &'static str) -> metric_labels::StackLabels {
    metric_labels::StackLabels::outbound(name)
}

#[derive(Copy, Clone, Debug)]
struct TransportLabels;

impl transport::metrics::TransportLabels<Target<HttpEndpoint>> for TransportLabels {
    type Labels = transport::labels::Key;

    fn transport_labels(&self, endpoint: &Target<HttpEndpoint>) -> Self::Labels {
        transport::labels::Key::connect("outbound", endpoint.inner.identity.as_ref())
    }
}

impl transport::metrics::TransportLabels<TcpEndpoint> for TransportLabels {
    type Labels = transport::labels::Key;

    fn transport_labels(&self, endpoint: &TcpEndpoint) -> Self::Labels {
        transport::labels::Key::connect("outbound", endpoint.identity.as_ref())
    }
}

impl transport::metrics::TransportLabels<proxy::server::Protocol> for TransportLabels {
    type Labels = transport::labels::Key;

    fn transport_labels(&self, proto: &proxy::server::Protocol) -> Self::Labels {
        transport::labels::Key::accept("outbound", proto.tls.peer_identity.as_ref())
    }
}

pub fn trace_labels() -> HashMap<String, String> {
    let mut l = HashMap::new();
    l.insert("direction".to_string(), "outbound".to_string());
    l
}

#[derive(Clone, Debug)]
enum DiscoveryError {
    DiscoveryRejected,
    Inner(String),
}

impl std::fmt::Display for DiscoveryError {
    fn fmt(&self, f: &mut std::fmt::Formatter<'_>) -> std::fmt::Result {
        match self {
            DiscoveryError::DiscoveryRejected => write!(f, "discovery rejected"),
            DiscoveryError::Inner(e) => e.fmt(f),
        }
    }
}

impl std::error::Error for DiscoveryError {}

impl From<Error> for DiscoveryError {
    fn from(orig: Error) -> Self {
        if let Some(inner) = orig.downcast_ref::<DiscoveryError>() {
            return inner.clone();
        }

        if orig.is::<DiscoveryRejected>() || orig.is::<profiles::InvalidProfileAddr>() {
            return DiscoveryError::DiscoveryRejected;
        }

        DiscoveryError::Inner(orig.to_string())
    }
}

fn is_discovery_rejected(err: &Error) -> bool {
    tracing::trace!(?err, "is_discovery_rejected");

    if let Some(lock) = err.downcast_ref::<svc::lock::error::ServiceError>() {
        return is_discovery_rejected(lock.inner());
    }

    err.is::<DiscoveryRejected>() || err.is::<profiles::InvalidProfileAddr>()
}<|MERGE_RESOLUTION|>--- conflicted
+++ resolved
@@ -198,8 +198,11 @@
             let http_balancer = http_endpoint
                 .clone()
                 .check_make_service::<Target<HttpEndpoint>, http::Request<http::boxed::Payload>>()
-                .push_per_service(metrics.stack.layer(stack_labels("balance.endpoint")))
-                .push_per_service(http::box_request::Layer::new())
+                .push_per_service(
+                    svc::layers()
+                        .push(metrics.stack.layer(stack_labels("balance.endpoint")))
+                        .box_http_request(),
+                )
                 .push_spawn_ready()
                 .check_service::<Target<HttpEndpoint>>()
                 .push(discover)
@@ -222,9 +225,8 @@
             // the stack cannot be shared directly.
             let http_forward = http_endpoint
                 .check_make_service::<Target<HttpEndpoint>, http::Request<http::boxed::Payload>>()
-                .push_per_service(http::box_request::Layer::new())
                 .push_pending()
-                .push_per_service(svc::layers().push_lock())
+                .push_per_service(svc::layers().box_http_request().push_lock())
                 .push_per_service(metrics.stack.layer(stack_labels("forward.endpoint")))
                 .push_trace(|endpoint: &Target<HttpEndpoint>| {
                     info_span!("forward", peer.addr = %endpoint.addr, peer.id = ?endpoint.inner.identity)
@@ -240,12 +242,12 @@
             let http_concrete = http_balancer_cache
                 .push_map_target(|c: Concrete<HttpEndpoint>| c.map(|l| l.map(|e| e.settings)))
                 .check_service::<Concrete<HttpEndpoint>>()
-                .push_per_service(svc::layers().boxed_http_response())
+                .push_per_service(svc::layers().box_http_response())
                 .push_make_ready()
                 .push(
                     fallback::Layer::new(
                         http_forward_cache
-                            .push_per_service(svc::layers().boxed_http_response())
+                            .push_per_service(svc::layers().box_http_response())
                             .into_inner(),
                     )
                     .with_predicate(is_discovery_rejected),
@@ -266,57 +268,14 @@
                 // Sets the per-route response classifier as a request
                 // extension.
                 .push(classify::Layer::new())
-<<<<<<< HEAD
                 .check_new_clone_service::<dst::Route>();
-=======
-                .push_buffer_pending(buffer.max_in_flight, DispatchDeadline::extract);
-
-            // Routes requests to their original destination endpoints. Used as
-            // a fallback when service discovery has no endpoints for a destination.
-            //
-            // If the `l5d-require-id` header is present, then that identity is
-            // used as the server name when connecting to the endpoint.
-            let orig_dst_router_layer = svc::layers()
-                .push_per_make(metrics.stack.layer(stack_labels("fallback.endpoint")))
-                .push_buffer_pending(buffer.max_in_flight, DispatchDeadline::extract)
-                .push(router::Layer::new(
-                    router::Config::new(router_capacity, router_max_idle_age),
-                    Endpoint::from_request,
-                ));
-
-            // Resolves the target via the control plane and balances requests
-            // over all endpoints returned from the destination service.
-            const DISCOVER_UPDATE_BUFFER_CAPACITY: usize = 10;
-            let balancer_layer = svc::layers()
-                .push_per_make(metrics.stack.layer(stack_labels("balance.endpoint")))
-                .push_spawn_ready()
-                .push(discover::Layer::new(
-                    DISCOVER_UPDATE_BUFFER_CAPACITY,
-                    router_max_idle_age,
-                    map_endpoint::Resolve::new(endpoint::FromMetadata, resolve.clone()),
-                ))
-                .push(http::balance::layer(EWMA_DEFAULT_RTT, EWMA_DECAY));
-
-            // If the balancer fails to be created, i.e., because it is unresolvable,
-            // fall back to using a router that dispatches request to the
-            // application-selected original destination.
-            let distributor = endpoint_stack
-                .serves::<Endpoint>()
-                .push(fallback::layer(
-                    balancer_layer.push_per_make(svc::layers().box_http_response().boxed()),
-                    orig_dst_router_layer.push_per_make(svc::layers().box_http_response().boxed()),
-                ))
-                .push(trace::layer(
-                    |dst: &DstAddr| info_span!("concrete", dst.concrete = %dst.dst_concrete()),
-                ));
->>>>>>> edb1f52b
 
             // Routes `Logical` targets to a cached `Profile` stack, i.e. so
             // that profile resolutions are shared even as the type of request
             // may vary.
             let http_profile = http_concrete
                 .clone()
-                .push_per_service(http::box_request::Layer::new())
+                .push_per_service(svc::layers().box_http_request())
                 .check_service::<Concrete<HttpEndpoint>>()
                 // Provides route configuration. The profile service operates
                 // over `Concret` services. When overrides are in play, the
@@ -372,7 +331,7 @@
             // Routes requests to their logical target.
             let http_logical_router = svc::stack(http_logical_profile_cache)
                 .check_service::<Logical<HttpEndpoint>>()
-                .push_per_service(svc::layers().boxed_http_response())
+                .push_per_service(svc::layers().box_http_response())
                 .push_make_ready()
                 .push(
                     fallback::Layer::new(
@@ -381,9 +340,7 @@
                                 addr: inner.addr.clone(),
                                 inner,
                             })
-                            .push_per_service(
-                                svc::layers().boxed_http_response().boxed_http_request(),
-                            )
+                            .push_per_service(svc::layers().box_http_response().box_http_request())
                             .check_service::<Logical<HttpEndpoint>>()
                             .into_inner(),
                     )

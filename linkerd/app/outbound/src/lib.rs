//! Configures and runs the outbound proxy.
//!
//! The outound proxy is responsible for routing traffic from the local
//! application to external network endpoints.

#![deny(warnings, rust_2018_idioms)]

pub use self::endpoint::{
    Concrete, HttpEndpoint, Logical, LogicalPerRequest, Profile, ProfilePerTarget, Target,
    TcpEndpoint,
};
use futures::future;
use linkerd2_app_core::{
    classify,
    config::{ProxyConfig, ServerConfig},
    dns, drain, dst, errors, metric_labels,
    opencensus::proto::trace::v1 as oc,
    profiles,
    proxy::{
        self, core::resolve::Resolve, discover, http, identity, resolve::map_endpoint, tap, tcp,
        Server,
    },
    reconnect, retry, router, serve,
    spans::SpanConverter,
<<<<<<< HEAD
    svc::{self, NewService},
    transport::{self, tls, OrigDstAddr, SysOrigDstAddr},
    Conditional, DiscoveryRejected, Error, ProxyMetrics, TraceContextLayer, CANONICAL_DST_HEADER,
    DST_OVERRIDE_HEADER, L5D_CLIENT_ID, L5D_REMOTE_IP, L5D_REQUIRE_ID, L5D_SERVER_ID,
=======
    svc,
    transport::{self, tls, OrigDstAddr, SysOrigDstAddr},
    Addr, Conditional, DispatchDeadline, Error, ProxyMetrics, TraceContextLayer,
    CANONICAL_DST_HEADER, DST_OVERRIDE_HEADER, L5D_CLIENT_ID, L5D_REMOTE_IP, L5D_REQUIRE_ID,
    L5D_SERVER_ID,
>>>>>>> 100291d6
};
use std::collections::HashMap;
use std::net::SocketAddr;
use std::time::Duration;
use tokio::sync::mpsc;
use tracing::info_span;

#[allow(dead_code)] // TODO #2597
mod add_remote_ip_on_rsp;
#[allow(dead_code)] // TODO #2597
mod add_server_id_on_rsp;
mod endpoint;
mod orig_proto_upgrade;
mod require_identity_on_endpoint;

<<<<<<< HEAD
=======
pub use self::endpoint::Endpoint;
>>>>>>> 100291d6
use self::require_identity_on_endpoint::MakeRequireIdentityLayer;

const EWMA_DEFAULT_RTT: Duration = Duration::from_millis(30);
const EWMA_DECAY: Duration = Duration::from_secs(10);

#[derive(Clone, Debug)]
pub struct Config<A: OrigDstAddr = SysOrigDstAddr> {
    pub proxy: ProxyConfig<A>,
    pub canonicalize_timeout: Duration,
}

pub struct Outbound {
    pub listen_addr: SocketAddr,
    pub serve: serve::Task,
}

impl<A: OrigDstAddr> Config<A> {
    pub fn with_orig_dst_addr<B: OrigDstAddr>(self, orig_dst_addr: B) -> Config<B> {
        Config {
            proxy: self.proxy.with_orig_dst_addr(orig_dst_addr),
            canonicalize_timeout: self.canonicalize_timeout,
        }
    }

    pub fn build<R, P>(
        self,
        local_identity: tls::Conditional<identity::Local>,
        resolve: R,
        dns_resolver: dns::Resolver,
        profiles_client: P,
        tap_layer: tap::Layer,
        metrics: ProxyMetrics,
        span_sink: Option<mpsc::Sender<oc::Span>>,
        drain: drain::Watch,
    ) -> Result<Outbound, Error>
    where
        A: Send + 'static,
        R: Resolve<Concrete<http::Settings>, Endpoint = proxy::api_resolve::Metadata>
            + Clone
            + Send
            + Sync
            + 'static,
        R::Future: Send,
        R::Resolution: Send,
        P: profiles::GetRoutes<Profile> + Clone + Send + 'static,
        P::Future: Send,
    {
        use proxy::core::listen::{Bind, Listen};
        let Config {
            canonicalize_timeout,
            proxy:
                ProxyConfig {
                    server: ServerConfig { bind, h2_settings },
                    connect,
                    cache_capacity,
                    cache_max_idle_age,
                    disable_protocol_detection_for_ports,
                    dispatch_timeout,
                    max_in_flight_requests,
                },
        } = self;

        let listen = bind.bind().map_err(Error::from)?;
        let listen_addr = listen.listen_addr();

        // The stack is served lazily since caching layers spawn tasks from
        // their constructor. This helps to ensure that tasks are spawned on the
        // same runtime as the proxy.
        let serve = Box::new(future::lazy(move || {
            // Establishes connections to remote peers (for both TCP
            // forwarding and HTTP proxying).
<<<<<<< HEAD
            let tcp_connect = svc::connect(connect.keepalive)
                // Initiates mTLS if the target is configured with identity.
                .push(tls::client::ConnectLayer::new(local_identity))
                // Limits the time we wait for a connection to be established.
=======
            let connect_stack = svc::connect(connect.keepalive)
                .push(tls::ConnectLayer::new(local_identity))
>>>>>>> 100291d6
                .push_timeout(connect.timeout)
                .push(metrics.transport.layer_connect(TransportLabels));

            // Forwards TCP streams that cannot be decoded as HTTP.
            let tcp_forward = tcp_connect
                .clone()
<<<<<<< HEAD
                .push_map_target(|meta: tls::accept::Meta| {
                    TcpEndpoint::from(meta.addrs.target_addr())
=======
                .push(http::MakeClientLayer::new(connect.h2_settings))
                .push(reconnect::layer({
                    let backoff = connect.backoff.clone();
                    move |_| Ok(backoff.stream())
                }))
                .push_on_response(TraceContextLayer::new(
                    span_sink
                        .clone()
                        .map(|span_sink| SpanConverter::client(span_sink, trace_labels())),
                ))
                .push(http::normalize_uri::layer());

            // A per-`outbound::Endpoint` stack that:
            //
            // 1. Records http metrics  with per-endpoint labels.
            // 2. Instruments `tap` inspection.
            // 3. Changes request/response versions when the endpoint
            //    supports protocol upgrade (and the request may be upgraded).
            // 4. Appends `l5d-server-id` to responses coming back iff meshed
            //    TLS was used on the connection.
            // 5. Routes requests to the correct client (based on the
            //    request version and headers).
            // 6. Strips any `l5d-server-id` that may have been received from
            //    the server, before we apply our own.
            let endpoint_stack = client_stack
                .check_service::<Endpoint>()
                .push(http::strip_header::response::layer(L5D_REMOTE_IP))
                .push(http::strip_header::response::layer(L5D_SERVER_ID))
                .push(http::strip_header::request::layer(L5D_REQUIRE_ID))
                // disabled due to information leagkage
                //.push(add_remote_ip_on_rsp::layer())
                //.push(add_server_id_on_rsp::layer())
                .push(orig_proto_upgrade::layer())
                .push(tap_layer.clone())
                .push(
                    metrics.http_endpoint.into_layer::<classify::Response>()
                )
                .push(MakeRequireIdentityLayer::new())
                .instrument(|endpoint: &Endpoint| {
                    info_span!("endpoint", peer.addr = %endpoint.addr, peer.id = ?endpoint.identity)
>>>>>>> 100291d6
                })
                .push(svc::layer::mk(tcp::Forward::new));

            // Registers the stack with Tap, Metrics, and OpenCensus tracing
            // export.
            let http_endpoint = {
                let observability = svc::layers()
                    .push(tap_layer.clone())
                    .push(metrics.http_endpoint.into_layer::<classify::Response>())
                    .push_on_response(TraceContextLayer::new(
                        span_sink
                            .clone()
                            .map(|sink| SpanConverter::client(sink, trace_labels())),
                    ));

                // Checks the headers to validate that a client-specified required
                // identity matches the configured identity.
                let identity_headers = svc::layers()
                    .push_on_response(
                        svc::layers()
                            .push(http::strip_header::response::layer(L5D_REMOTE_IP))
                            .push(http::strip_header::response::layer(L5D_SERVER_ID))
                            .push(http::strip_header::request::layer(L5D_REQUIRE_ID)),
                    )
                    .push(MakeRequireIdentityLayer::new());

                tcp_connect
                    .clone()
                    // Initiates an HTTP client on the underlying transport.
                    // Prior-knowledge HTTP/2 is typically used (i.e. when
                    // communicating with other proxies); though HTTP/1.x fallback
                    // is supported as needed.
                    .push(http::client::layer(connect.h2_settings))
                    // Re-establishes a connection when the client fails.
                    .push(reconnect::layer({
                        let backoff = connect.backoff.clone();
                        move |_| Ok(backoff.stream())
                    }))
                    .push(observability.clone())
                    .push(identity_headers.clone())
                    // Ensures that the request's URI is in the proper form.
                    .push(http::normalize_uri::layer())
                    // Upgrades HTTP/1 requests to be transported over HTTP/2
                    // connections.
                    //
                    // This sets headers so that the inbound proxy can downgrade the
                    // request properly.
                    .push(orig_proto_upgrade::layer())
                    .check_service::<Target<HttpEndpoint>>()
                    .instrument(|endpoint: &Target<HttpEndpoint>| {
                        info_span!("endpoint", peer.addr = %endpoint.inner.addr)
                    })
            };

            // Resolves each target via the control plane on a background task,
            // buffering results.
            //
            // This buffer controls how many discovery updates may be
            // pending/unconsumed by the balancer before backpressure is applied
            // on the resolution stream. If the buffer is full for
            // `cache_max_idle_age`, then the resolution task fails.
            let discover = {
                const BUFFER_CAPACITY: usize = 10;
                let resolve = map_endpoint::Resolve::new(endpoint::FromMetadata, resolve.clone());
                discover::Layer::new(BUFFER_CAPACITY, cache_max_idle_age, resolve)
            };

            // If the balancer fails to be created, i.e., because it is
            // unresolvable, fall back to using a router that dispatches request
            // to the application-selected original destination.

            // Builds a balancer for each concrete destination.
            let http_balancer = http_endpoint
                .clone()
                .check_make_service::<Target<HttpEndpoint>, http::Request<http::boxed::Payload>>()
                .push_on_response(
                    svc::layers()
                        .push(metrics.stack.layer(stack_labels("balance.endpoint")))
                        .box_http_request(),
                )
                .push_spawn_ready()
                .check_service::<Target<HttpEndpoint>>()
                .push(discover)
                .push_on_response(http::balance::layer(EWMA_DEFAULT_RTT, EWMA_DECAY))
                .into_new_service()
                // Shares the balancer, ensuring discovery errors are propagated.
                .push_on_response(
                    svc::layers()
                        .push_lock()
                        .push(metrics.stack.layer(stack_labels("balance"))),
                )
                .instrument(|c: &Concrete<http::Settings>| info_span!("balance", addr = %c.addr));
            let http_balancer_cache = info_span!("balance")
                .in_scope(|| http_balancer.spawn_cache(cache_capacity, cache_max_idle_age));

            // Caches clients that bypass discovery/balancing.
            //
            // This is effectively the same as the endpoint stack; but the
            // client layer captures the requst body type (via PhantomData), so
            // the stack cannot be shared directly.
            let http_forward = http_endpoint
                .check_make_service::<Target<HttpEndpoint>, http::Request<http::boxed::Payload>>()
                .into_new_service()
                .push_on_response(svc::layers().box_http_request().push_lock())
                .push_on_response(metrics.stack.layer(stack_labels("forward.endpoint")))
                .instrument(|endpoint: &Target<HttpEndpoint>| {
                    info_span!("forward", peer.addr = %endpoint.addr, peer.id = ?endpoint.inner.identity)
                });
            let http_forward_cache = info_span!("forward")
                .in_scope(|| http_forward.spawn_cache(cache_capacity, cache_max_idle_age))
                .push_map_target(|t: Concrete<HttpEndpoint>| Target {
                    addr: t.addr.into(),
                    inner: t.inner.inner,
                })
                .check_service::<Concrete<HttpEndpoint>>();

            let http_concrete = http_balancer_cache
                .push_map_target(|c: Concrete<HttpEndpoint>| c.map(|l| l.map(|e| e.settings)))
                .check_service::<Concrete<HttpEndpoint>>()
                .push_on_response(svc::layers().box_http_response())
                .push_make_ready()
                .push_fallback_with_predicate(
                    http_forward_cache
                        .push_on_response(svc::layers().box_http_response())
                        .into_inner(),
                    is_discovery_rejected,
                )
                .check_service::<Concrete<HttpEndpoint>>();

            let http_profile_route_proxy = svc::proxies()
                .check_new_clone_service::<dst::Route>()
                // Sets an optional retry policy.
                .push(retry::layer(metrics.http_route_retry))
                .check_new_clone_service::<dst::Route>()
                // Sets an optional request timeout.
                .push(http::MakeTimeoutLayer::default())
                .check_new_clone_service::<dst::Route>()
                // Records per-route metrics.
                .push(metrics.http_route.into_layer::<classify::Response>())
                .check_new_clone_service::<dst::Route>()
                // Sets the per-route response classifier as a request
                // extension.
                .push(classify::Layer::new())
                .check_new_clone_service::<dst::Route>();

            // Routes `Logical` targets to a cached `Profile` stack, i.e. so
            // that profile resolutions are shared even as the type of request
            // may vary.
            let http_profile = http_concrete
                .clone()
                .push_on_response(svc::layers().box_http_request())
                .check_service::<Concrete<HttpEndpoint>>()
                // Provides route configuration. The profile service operates
                // over `Concret` services. When overrides are in play, the
                // Concrete destination may be overridden.
                .push(profiles::Layer::with_overrides(
                    profiles_client,
                    http_profile_route_proxy.into_inner(),
                ))
                .check_make_service::<Profile, Concrete<HttpEndpoint>>()
                // Use the `Logical` target as a `Concrete` target. It may be
                // overridden by the profile layer.
                .push_on_response(
                    svc::layers().push_map_target(|inner: Logical<HttpEndpoint>| Concrete {
                        addr: inner.addr.clone(),
                        inner,
                    }),
                )
                .into_new_service()
                .push_on_response(
                    svc::layers()
                        .push_lock()
                        .push(metrics.stack.layer(stack_labels("profile"))),
                )
                .instrument(|_: &Profile| info_span!("profile"));

            let http_logical_profile_cache = info_span!("profile")
                .in_scope(|| http_profile.spawn_cache(cache_capacity, cache_max_idle_age))
                .check_service::<Profile>()
                .push(router::Layer::new(|()| ProfilePerTarget))
                .check_new_service_routes::<(), Logical<HttpEndpoint>>()
                .new_service(());

            // Caches DNS refinements from relative names to canonical names.
            //
            // For example, a client may send requests to `foo` or `foo.ns`; and
            // the canonical form of these names is `foo.ns.svc.cluster.local
            let dns_refine = svc::stack(dns_resolver.into_make_refine())
                .push_on_response(
                    svc::layers()
                        .push_lock()
                        .push(metrics.stack.layer(stack_labels("canonicalize"))),
                )
                .instrument(|name: &dns::Name| info_span!("canonicalize", %name));
            let dns_refine_cache = info_span!("canonicalize")
                .in_scope(|| dns_refine.spawn_cache(cache_capacity, cache_max_idle_age))
                // Obtains the lock, advances the state of the resolution
                .push(svc::make_response::Layer)
                // Ensures that the cache isn't locked when polling readiness.
                .push_oneshot()
                .check_service_response::<dns::Name, dns::Name>()
                .into_inner();

            // Routes requests to their logical target.
            let http_logical_router = svc::stack(http_logical_profile_cache)
                .check_service::<Logical<HttpEndpoint>>()
                .push_on_response(svc::layers().box_http_response())
                .push_make_ready()
                .push_fallback_with_predicate(
                    http_concrete
                        .push_map_target(|inner: Logical<HttpEndpoint>| Concrete {
                            addr: inner.addr.clone(),
                            inner,
                        })
                        .push_on_response(svc::layers().box_http_response().box_http_request())
                        .check_service::<Logical<HttpEndpoint>>()
                        .into_inner(),
                    is_discovery_rejected,
                )
                .check_service::<Logical<HttpEndpoint>>()
                // Sets the canonical-dst header on all outbound requests.
                .push(http::header_from_target::layer(CANONICAL_DST_HEADER))
                // Strips headers that may be set by this proxy.
                .push(http::canonicalize::Layer::new(
                    dns_refine_cache,
                    canonicalize_timeout,
                ))
                .push_on_response(
                    // Strips headers that may be set by this proxy.
                    svc::layers()
                        .push(http::strip_header::request::layer(L5D_CLIENT_ID))
                        .push(http::strip_header::request::layer(DST_OVERRIDE_HEADER)),
                )
                .check_service::<Logical<HttpEndpoint>>()
                .instrument(|logical: &Logical<_>| info_span!("logical", addr = %logical.addr));

            let http_admit_request = svc::layers()
                // Ensures that load is not shed if the inner service is in-use.
                .push_oneshot()
                // Limits the number of in-flight requests.
                .push_concurrency_limit(max_in_flight_requests)
                // Sheds load if too many requests are in flight.
                //
                // XXX Can this be removed? Is it okay to just backpressure onto
                // the client? Should we instead limit the number of active
                // connections?
                .push_load_shed()
                // Synthesizes responses for proxy errors.
                .push(metrics.http_errors)
                .push(errors::layer())
                // Initiates OpenCensus tracing.
                .push(TraceContextLayer::new(span_sink.map(|span_sink| {
                    SpanConverter::server(span_sink, trace_labels())
                })))
                // Tracks proxy handletime.
                .push(metrics.http_handle_time.layer());

            let http_server = http_logical_router
                .check_service::<Logical<HttpEndpoint>>()
                .push_make_ready()
                .push_timeout(dispatch_timeout)
                .push(router::Layer::new(LogicalPerRequest::from))
                // Used by tap.
                .push_http_insert_target()
                .push_on_response(http_admit_request)
                .push_on_response(metrics.stack.layer(stack_labels("source")))
                .instrument(
                    |src: &tls::accept::Meta| {
                        info_span!("source", target.addr = %src.addrs.target_addr())
                    },
                )
                .check_new_service::<tls::accept::Meta>();

            let tcp_server = Server::new(
                TransportLabels,
                metrics.transport,
                tcp_forward.into_inner(),
                http_server.into_inner(),
                h2_settings,
                drain.clone(),
                disable_protocol_detection_for_ports.clone(),
            );

            // The local application does not establish mTLS with the proxy.
            let no_tls: tls::Conditional<identity::Local> =
                Conditional::None(tls::ReasonForNoPeerName::Loopback.into());
            let accept = tls::AcceptTls::new(no_tls, tcp_server)
                .with_skip_ports(disable_protocol_detection_for_ports);

            serve::serve(listen, accept, drain)
        }));

        Ok(Outbound { listen_addr, serve })
    }
}

fn stack_labels(name: &'static str) -> metric_labels::StackLabels {
    metric_labels::StackLabels::outbound(name)
}

#[derive(Copy, Clone, Debug)]
struct TransportLabels;

impl transport::metrics::TransportLabels<Target<HttpEndpoint>> for TransportLabels {
    type Labels = transport::labels::Key;

    fn transport_labels(&self, endpoint: &Target<HttpEndpoint>) -> Self::Labels {
        transport::labels::Key::connect("outbound", endpoint.inner.identity.as_ref())
    }
}

impl transport::metrics::TransportLabels<TcpEndpoint> for TransportLabels {
    type Labels = transport::labels::Key;

    fn transport_labels(&self, endpoint: &TcpEndpoint) -> Self::Labels {
        transport::labels::Key::connect("outbound", endpoint.identity.as_ref())
    }
}

impl transport::metrics::TransportLabels<proxy::server::Protocol> for TransportLabels {
    type Labels = transport::labels::Key;

    fn transport_labels(&self, proto: &proxy::server::Protocol) -> Self::Labels {
        transport::labels::Key::accept("outbound", proto.tls.peer_identity.as_ref())
    }
}

pub fn trace_labels() -> HashMap<String, String> {
    let mut l = HashMap::new();
    l.insert("direction".to_string(), "outbound".to_string());
    l
}

#[derive(Clone, Debug)]
enum DiscoveryError {
    DiscoveryRejected,
    Inner(String),
}

impl std::fmt::Display for DiscoveryError {
    fn fmt(&self, f: &mut std::fmt::Formatter<'_>) -> std::fmt::Result {
        match self {
            DiscoveryError::DiscoveryRejected => write!(f, "discovery rejected"),
            DiscoveryError::Inner(e) => e.fmt(f),
        }
    }
}

impl std::error::Error for DiscoveryError {}

impl From<Error> for DiscoveryError {
    fn from(orig: Error) -> Self {
        if let Some(inner) = orig.downcast_ref::<DiscoveryError>() {
            return inner.clone();
        }

        if orig.is::<DiscoveryRejected>() || orig.is::<profiles::InvalidProfileAddr>() {
            return DiscoveryError::DiscoveryRejected;
        }

        DiscoveryError::Inner(orig.to_string())
    }
}

fn is_discovery_rejected(err: &Error) -> bool {
    tracing::trace!(?err, "is_discovery_rejected");

    if let Some(lock) = err.downcast_ref::<svc::lock::error::ServiceError>() {
        return is_discovery_rejected(lock.inner());
    }

    err.is::<DiscoveryRejected>() || err.is::<profiles::InvalidProfileAddr>()
}<|MERGE_RESOLUTION|>--- conflicted
+++ resolved
@@ -22,18 +22,10 @@
     },
     reconnect, retry, router, serve,
     spans::SpanConverter,
-<<<<<<< HEAD
     svc::{self, NewService},
     transport::{self, tls, OrigDstAddr, SysOrigDstAddr},
     Conditional, DiscoveryRejected, Error, ProxyMetrics, TraceContextLayer, CANONICAL_DST_HEADER,
     DST_OVERRIDE_HEADER, L5D_CLIENT_ID, L5D_REMOTE_IP, L5D_REQUIRE_ID, L5D_SERVER_ID,
-=======
-    svc,
-    transport::{self, tls, OrigDstAddr, SysOrigDstAddr},
-    Addr, Conditional, DispatchDeadline, Error, ProxyMetrics, TraceContextLayer,
-    CANONICAL_DST_HEADER, DST_OVERRIDE_HEADER, L5D_CLIENT_ID, L5D_REMOTE_IP, L5D_REQUIRE_ID,
-    L5D_SERVER_ID,
->>>>>>> 100291d6
 };
 use std::collections::HashMap;
 use std::net::SocketAddr;
@@ -49,10 +41,6 @@
 mod orig_proto_upgrade;
 mod require_identity_on_endpoint;
 
-<<<<<<< HEAD
-=======
-pub use self::endpoint::Endpoint;
->>>>>>> 100291d6
 use self::require_identity_on_endpoint::MakeRequireIdentityLayer;
 
 const EWMA_DEFAULT_RTT: Duration = Duration::from_millis(30);
@@ -124,66 +112,18 @@
         let serve = Box::new(future::lazy(move || {
             // Establishes connections to remote peers (for both TCP
             // forwarding and HTTP proxying).
-<<<<<<< HEAD
             let tcp_connect = svc::connect(connect.keepalive)
                 // Initiates mTLS if the target is configured with identity.
                 .push(tls::client::ConnectLayer::new(local_identity))
                 // Limits the time we wait for a connection to be established.
-=======
-            let connect_stack = svc::connect(connect.keepalive)
-                .push(tls::ConnectLayer::new(local_identity))
->>>>>>> 100291d6
                 .push_timeout(connect.timeout)
                 .push(metrics.transport.layer_connect(TransportLabels));
 
             // Forwards TCP streams that cannot be decoded as HTTP.
             let tcp_forward = tcp_connect
                 .clone()
-<<<<<<< HEAD
                 .push_map_target(|meta: tls::accept::Meta| {
                     TcpEndpoint::from(meta.addrs.target_addr())
-=======
-                .push(http::MakeClientLayer::new(connect.h2_settings))
-                .push(reconnect::layer({
-                    let backoff = connect.backoff.clone();
-                    move |_| Ok(backoff.stream())
-                }))
-                .push_on_response(TraceContextLayer::new(
-                    span_sink
-                        .clone()
-                        .map(|span_sink| SpanConverter::client(span_sink, trace_labels())),
-                ))
-                .push(http::normalize_uri::layer());
-
-            // A per-`outbound::Endpoint` stack that:
-            //
-            // 1. Records http metrics  with per-endpoint labels.
-            // 2. Instruments `tap` inspection.
-            // 3. Changes request/response versions when the endpoint
-            //    supports protocol upgrade (and the request may be upgraded).
-            // 4. Appends `l5d-server-id` to responses coming back iff meshed
-            //    TLS was used on the connection.
-            // 5. Routes requests to the correct client (based on the
-            //    request version and headers).
-            // 6. Strips any `l5d-server-id` that may have been received from
-            //    the server, before we apply our own.
-            let endpoint_stack = client_stack
-                .check_service::<Endpoint>()
-                .push(http::strip_header::response::layer(L5D_REMOTE_IP))
-                .push(http::strip_header::response::layer(L5D_SERVER_ID))
-                .push(http::strip_header::request::layer(L5D_REQUIRE_ID))
-                // disabled due to information leagkage
-                //.push(add_remote_ip_on_rsp::layer())
-                //.push(add_server_id_on_rsp::layer())
-                .push(orig_proto_upgrade::layer())
-                .push(tap_layer.clone())
-                .push(
-                    metrics.http_endpoint.into_layer::<classify::Response>()
-                )
-                .push(MakeRequireIdentityLayer::new())
-                .instrument(|endpoint: &Endpoint| {
-                    info_span!("endpoint", peer.addr = %endpoint.addr, peer.id = ?endpoint.identity)
->>>>>>> 100291d6
                 })
                 .push(svc::layer::mk(tcp::Forward::new));
 
@@ -216,7 +156,7 @@
                     // Prior-knowledge HTTP/2 is typically used (i.e. when
                     // communicating with other proxies); though HTTP/1.x fallback
                     // is supported as needed.
-                    .push(http::client::layer(connect.h2_settings))
+                    .push(http::MakeClientLayer::new(connect.h2_settings))
                     // Re-establishes a connection when the client fails.
                     .push(reconnect::layer({
                         let backoff = connect.backoff.clone();

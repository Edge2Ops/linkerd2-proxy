//! Configures and runs the outbound proxy.
//!
//! The outound proxy is responsible for routing traffic from the local
//! application to external network endpoints.

#![deny(warnings, rust_2018_idioms)]
#![allow(warnings)]

<<<<<<< HEAD
pub use self::endpoint::{Concrete, HttpEndpoint, Logical, LogicalPerRequest, TcpEndpoint};
=======
pub use self::endpoint::{HttpConcrete, HttpEndpoint, HttpLogical, LogicalPerRequest, TcpEndpoint};
>>>>>>> 1382e32f
use ::http::header::HOST;
use futures::{future, prelude::*};
use linkerd2_app_core::{
    admit, classify,
    config::{ProxyConfig, ServerConfig},
    dns, drain, errors, metric_labels,
    opencensus::proto::trace::v1 as oc,
    profiles,
    proxy::{
        self, core::resolve::Resolve, discover, http, identity, resolve::map_endpoint, tap, tcp,
        SkipDetect,
    },
    reconnect, retry, router, serve,
    spans::SpanConverter,
    svc::{self, NewService},
    transport::{self, listen, tls},
    Conditional, DiscoveryRejected, Error, ProxyMetrics, StackMetrics, TraceContextLayer,
    CANONICAL_DST_HEADER, DST_OVERRIDE_HEADER, L5D_REQUIRE_ID,
};
use std::{collections::HashMap, net::IpAddr, time::Duration};
use tokio::sync::mpsc;
use tracing::{info, info_span};

pub mod endpoint;
mod orig_proto_upgrade;
mod prevent_loop;
mod require_identity_on_endpoint;

use self::orig_proto_upgrade::OrigProtoUpgradeLayer;
use self::prevent_loop::PreventLoop;
use self::require_identity_on_endpoint::MakeRequireIdentityLayer;

const EWMA_DEFAULT_RTT: Duration = Duration::from_millis(30);
const EWMA_DECAY: Duration = Duration::from_secs(10);

#[derive(Clone, Debug)]
pub struct Config {
    pub proxy: ProxyConfig,
    pub canonicalize_timeout: Duration,
}

impl Config {
    pub fn build_tcp_connect(
        &self,
        local_identity: tls::Conditional<identity::Local>,
        metrics: &ProxyMetrics,
    ) -> impl tower::Service<
        TcpEndpoint,
        Error = Error,
        Future = impl future::Future + Send,
        Response = impl tokio::io::AsyncRead + tokio::io::AsyncWrite + Unpin + Send + 'static,
    > + tower::Service<
        HttpEndpoint,
        Error = Error,
        Future = impl future::Future + Send,
        Response = impl tokio::io::AsyncRead + tokio::io::AsyncWrite + Unpin + Send + 'static,
    > + Unpin
           + Clone
           + Send {
        // Establishes connections to remote peers (for both TCP
        // forwarding and HTTP proxying).
        svc::connect(self.proxy.connect.keepalive)
            // Initiates mTLS if the target is configured with identity.
            .push(tls::client::ConnectLayer::new(local_identity))
            // Limits the time we wait for a connection to be established.
            .push_timeout(self.proxy.connect.timeout)
            .push(metrics.transport.layer_connect(TransportLabels))
            .into_inner()
    }

    pub fn build_dns_refine(
        &self,
        dns_resolver: dns::Resolver,
        metrics: &StackMetrics,
    ) -> impl tower::Service<
        dns::Name,
        Response = (dns::Name, IpAddr),
        Error = Error,
        Future = impl Unpin + Send,
    > + Unpin
           + Clone
           + Send {
        // Caches DNS refinements from relative names to canonical names.
        //
        // For example, a client may send requests to `foo` or `foo.ns`; and the canonical form
        // of these names is `foo.ns.svc.cluster.local
        svc::stack(dns_resolver.into_make_refine())
            .cache(
                svc::layers().push_on_response(
                    svc::layers()
                        // If the service has been unavailable for an extended time, eagerly
                        // fail requests.
                        .push_failfast(self.proxy.dispatch_timeout)
                        // Shares the service, ensuring discovery errors are propagated.
                        .push_spawn_buffer_with_idle_timeout(
                            self.proxy.buffer_capacity,
                            self.proxy.cache_max_idle_age,
                        )
                        .push(metrics.layer(stack_labels("refine"))),
                ),
            )
            .spawn_buffer(self.proxy.buffer_capacity)
            .instrument(|name: &dns::Name| info_span!("refine", %name))
            // Obtains the service, advances the state of the resolution
            .push(svc::make_response::Layer)
            .into_inner()
    }

    pub fn build_http_endpoint<B, C>(
        &self,
        prevent_loop: impl Into<PreventLoop>,
        tcp_connect: C,
        tap_layer: tap::Layer,
        metrics: ProxyMetrics,
        span_sink: Option<mpsc::Sender<oc::Span>>,
    ) -> impl tower::Service<
        HttpEndpoint,
        Error = Error,
        Future = impl Unpin + Send,
        Response = impl tower::Service<
            http::Request<B>,
            Response = http::Response<http::boxed::Payload>,
            Error = Error,
            Future = impl Send,
        > + Send,
    > + Unpin
           + Clone
           + Send
    where
        B: http::HttpBody<Error = Error> + std::fmt::Debug + Default + Send + 'static,
        B::Data: Send + 'static,
        C: tower::Service<HttpEndpoint, Error = Error> + Unpin + Clone + Send + Sync + 'static,
        C::Response: tokio::io::AsyncRead + tokio::io::AsyncWrite + Unpin + Send + 'static,
        C::Future: Unpin + Send,
    {
        // Registers the stack with Tap, Metrics, and OpenCensus tracing
        // export.
        let observability = svc::layers()
            .push(tap_layer.clone())
            .push(metrics.http_endpoint.into_layer::<classify::Response>())
            .push_on_response(TraceContextLayer::new(
                span_sink
                    .clone()
                    .map(|sink| SpanConverter::client(sink, trace_labels())),
            ));

        // Checks the headers to validate that a client-specified required
        // identity matches the configured identity.
        let identity_headers = svc::layers()
            .push_on_response(http::strip_header::request::layer(L5D_REQUIRE_ID))
            .push(MakeRequireIdentityLayer::new());

        svc::stack(tcp_connect)
            // Initiates an HTTP client on the underlying transport. Prior-knowledge HTTP/2
            // is typically used (i.e. when communicating with other proxies); though
            // HTTP/1.x fallback is supported as needed.
            .push(http::MakeClientLayer::new(self.proxy.connect.h2_settings))
            // Re-establishes a connection when the client fails.
            .push(reconnect::layer({
                let backoff = self.proxy.connect.backoff.clone();
                move |_| Ok(backoff.stream())
            }))
            .push(admit::AdmitLayer::new(prevent_loop.into()))
            .push(observability.clone())
            .push(identity_headers.clone())
            .push(http::override_authority::Layer::new(vec![
                HOST.as_str(),
                CANONICAL_DST_HEADER,
            ]))
            // Ensures that the request's URI is in the proper form.
            //FIXME .push(http::normalize_uri::layer())
            // Upgrades HTTP/1 requests to be transported over HTTP/2 connections.
            //
            // This sets headers so that the inbound proxy can downgrade the request
            // properly.
            //FIXME .push(OrigProtoUpgradeLayer::new())
            .push_on_response(svc::layers().box_http_response())
            .check_service::<HttpEndpoint>()
            .instrument(|e: &HttpEndpoint| info_span!("endpoint", peer.addr = %e.addr))
    }

    pub fn build_http_router<B, E, S, R, P>(
        &self,
        endpoint: E,
        resolve: R,
        profiles_client: P,
        metrics: ProxyMetrics,
    ) -> impl tower::Service<
<<<<<<< HEAD
        Logical,
=======
        HttpLogical,
>>>>>>> 1382e32f
        Error = Error,
        Future = impl Unpin + Send,
        Response = impl tower::Service<
            http::Request<B>,
            Response = http::Response<http::boxed::Payload>,
            Error = Error,
            Future = impl Send,
        > + Send,
    > + Unpin
           + Clone
           + Send
    where
        B: http::HttpBody<Error = Error> + std::fmt::Debug + Default + Send + 'static,
        B::Data: Send + 'static,
        E: tower::Service<HttpEndpoint, Error = Error, Response = S>
            + Unpin
            + Clone
            + Send
            + Sync
            + 'static,
        E::Future: Unpin + Send,
        S: tower::Service<
                http::Request<http::boxed::Payload>,
                Response = http::Response<http::boxed::Payload>,
                Error = Error,
            > + Send
            + 'static,
        S::Future: Send,
<<<<<<< HEAD
        R: Resolve<Concrete, Endpoint = proxy::api_resolve::Metadata>
=======
        R: Resolve<HttpConcrete, Endpoint = proxy::api_resolve::Metadata>
>>>>>>> 1382e32f
            + Unpin
            + Clone
            + Send
            + 'static,
        R::Future: Unpin + Send,
        R::Resolution: Unpin + Send,
<<<<<<< HEAD
        P: profiles::GetProfile<Logical> + Unpin + Clone + Send + 'static,
=======
        P: profiles::GetProfile<HttpLogical> + Unpin + Clone + Send + 'static,
>>>>>>> 1382e32f
        P::Future: Unpin + Send,
        P::Error: Send,
    {
        let ProxyConfig {
            buffer_capacity,
            cache_max_idle_age,
            dispatch_timeout,
            ..
        } = self.proxy.clone();

        // Resolves each target via the control plane on a background task, buffering results.
        //
        // This buffer controls how many discovery updates may be pending/unconsumed by the
        // balancer before backpressure is applied on the resolution stream. If the buffer is
        // full for `cache_max_idle_age`, then the resolution task fails.
        let discover = svc::layers()
            .push(discover::resolve(map_endpoint::Resolve::new(
                endpoint::FromMetadata,
                resolve.clone(),
            )))
            .push(discover::buffer(1_000, cache_max_idle_age));

        // Builds a balancer for each concrete destination.
        let concrete = svc::stack(endpoint.clone())
            .check_make_service::<HttpEndpoint, http::Request<http::boxed::Payload>>()
            .push_on_response(
                svc::layers()
                    .push(metrics.stack.layer(stack_labels("balance.endpoint")))
                    .box_http_request(),
            )
            .push_spawn_ready()
            .check_make_service::<HttpEndpoint, http::Request<_>>()
            .push(discover)
            .check_service::<HttpConcrete>()
            .push_on_response(
                svc::layers()
                    .push(http::balance::layer(EWMA_DEFAULT_RTT, EWMA_DECAY))
                    // If the balancer has been empty/unavailable for 10s, eagerly fail
                    // requests.
                    .push_failfast(dispatch_timeout)
                    .push(metrics.stack.layer(stack_labels("concrete"))),
            )
            .into_new_service()
<<<<<<< HEAD
            .instrument(|c: &Concrete| info_span!("concrete", dst = %c.dst))
            .check_new_service::<Concrete, http::Request<_>>();
=======
            .instrument(|c: &HttpConcrete| info_span!("concrete", dst = %c.dst))
            .check_new_service::<HttpConcrete, http::Request<_>>();
>>>>>>> 1382e32f

        // For each logical target, performs service profile resolution and
        // builds concrete services, over which requests are dispatched
        // (according to a split).
        //
        // Each service is cached, holding the profile and endpoint resolutions
        // and the load balancer with all of its endpoint connections.
        //
        // When no new requests have been dispatched for `cache_max_idle_age`,
        // the cached service is dropped. In-flight streams will continue to be
        // processed.
        let logical = concrete
            // Uses the split-provided target `Addr` to build a concrete target.
<<<<<<< HEAD
            .push_map_target(Concrete::from)
=======
            .push_map_target(HttpConcrete::from)
>>>>>>> 1382e32f
            .push(profiles::split::layer())
            // Drives concrete stacks to readiness and makes the split
            // cloneable, as required by the retry middleware.
            .push_on_response(svc::layers().push_spawn_buffer(buffer_capacity))
            .push(profiles::http::route_request::layer(
                svc::proxies()
                    .push(metrics.http_route_actual.into_layer::<classify::Response>())
                    // Sets an optional retry policy.
                    .push(retry::layer(metrics.http_route_retry))
                    // Sets an optional request timeout.
                    .push(http::MakeTimeoutLayer::default())
                    // Records per-route metrics.
                    .push(metrics.http_route.into_layer::<classify::Response>())
                    // Sets the per-route response classifier as a request
                    // extension.
                    .push(classify::Layer::new())
                    .push_map_target(endpoint::route)
                    .into_inner(),
            ))
            .push_map_target(endpoint::Profile::from)
            // Discovers the service profile from the control plane and passes
            // it to inner stack to build the router and traffic split.
            .push(profiles::discover::layer(profiles_client))
            .into_new_service()
            .cache(
                svc::layers().push_on_response(
                    svc::layers()
                        .push_failfast(dispatch_timeout)
                        .push_spawn_buffer_with_idle_timeout(buffer_capacity, cache_max_idle_age)
                        .push(metrics.stack.layer(stack_labels("profile"))),
                ),
            )
            .spawn_buffer(buffer_capacity)
            .check_make_service::<HttpLogical, http::Request<_>>();

        // Caches clients that bypass discovery/balancing.
        let forward = svc::stack(endpoint)
            .check_make_service::<HttpEndpoint, http::Request<http::boxed::Payload>>()
            .into_new_service()
            .cache(
                svc::layers().push_on_response(
                    svc::layers()
                        .push_failfast(dispatch_timeout)
                        .push_spawn_buffer_with_idle_timeout(buffer_capacity, cache_max_idle_age)
                        .box_http_request()
                        .push(metrics.stack.layer(stack_labels("forward.endpoint"))),
                ),
            )
            .spawn_buffer(buffer_capacity)
<<<<<<< HEAD
            .instrument(|e: &HttpEndpoint| {
                info_span!("forward", peer.addr = %e.addr, peer.id = ?e.identity)
            })
=======
            .instrument(|t: &HttpEndpoint| info_span!("forward", peer.addr = %t.addr, peer.id = ?t.identity))
>>>>>>> 1382e32f
            .check_make_service::<HttpEndpoint, http::Request<_>>();

        // Attempts to route route request to a logical services that uses
        // control plane for discovery. If the discovery is rejected, the
        // `forward` stack is used instead, bypassing load balancing, etc.
        logical
            .push_on_response(svc::layers().box_http_response())
            .push_make_ready()
            .push_fallback_with_predicate(
                forward
                    .push_map_target(HttpEndpoint::from)
                    .push_on_response(svc::layers().box_http_response().box_http_request())
                    .into_inner(),
                is_discovery_rejected,
            )
            .push(http::header_from_target::layer(CANONICAL_DST_HEADER))
            // Strips headers that may be set by this proxy.
            .push_on_response(http::strip_header::request::layer(DST_OVERRIDE_HEADER))
<<<<<<< HEAD
            .check_make_service_clone::<Logical, http::Request<B>>()
            .instrument(|logical: &Logical| info_span!("logical", addr = %logical.dst))
=======
            .check_make_service_clone::<HttpLogical, http::Request<B>>()
            .instrument(|logical: &HttpLogical| info_span!("logical", dst = %logical.dst))
>>>>>>> 1382e32f
            .into_inner()
    }

    pub async fn build_server<R, C, H, S>(
        self,
        listen_addr: std::net::SocketAddr,
        listen: impl Stream<Item = std::io::Result<listen::Connection>> + Send + 'static,
        refine: R,
        tcp_connect: C,
        http_router: H,
        metrics: ProxyMetrics,
        span_sink: Option<mpsc::Sender<oc::Span>>,
        drain: drain::Watch,
    ) -> Result<(), Error>
    where
        R: tower::Service<dns::Name, Error = Error, Response = dns::Name>
            + Unpin
            + Clone
            + Send
            + 'static,
        R::Future: Unpin + Send,
        C: tower::Service<TcpEndpoint, Error = Error> + Unpin + Clone + Send + Sync + 'static,
        C::Response: tokio::io::AsyncRead + tokio::io::AsyncWrite + Unpin + Send + 'static,
        C::Future: Unpin + Send,
<<<<<<< HEAD
        H: tower::Service<Logical, Error = Error, Response = S> + Unpin + Send + Clone + 'static,
=======
        H: tower::Service<HttpLogical, Error = Error, Response = S>
            + Unpin
            + Send
            + Clone
            + 'static,
>>>>>>> 1382e32f
        H::Future: Unpin + Send,
        S: tower::Service<
                http::Request<http::boxed::Payload>,
                Response = http::Response<http::boxed::Payload>,
                Error = Error,
            > + Send
            + 'static,
        S::Future: Send,
    {
        let ProxyConfig {
            server: ServerConfig { h2_settings, .. },
            disable_protocol_detection_for_ports: skip_detect,
            dispatch_timeout,
            max_in_flight_requests,
            detect_protocol_timeout,
            ..
        } = self.proxy;
        let canonicalize_timeout = self.canonicalize_timeout;
        let prevent_loop = PreventLoop::from(listen_addr.port());

        let http_admit_request = svc::layers()
            // Limits the number of in-flight requests.
            .push_concurrency_limit(max_in_flight_requests)
            // Eagerly fail requests when the proxy is out of capacity for a
            // dispatch_timeout.
            .push_failfast(dispatch_timeout)
            .push(metrics.http_errors.clone())
            // Synthesizes responses for proxy errors.
            .push(errors::layer())
            // Initiates OpenCensus tracing.
            .push(TraceContextLayer::new(span_sink.clone().map(|span_sink| {
                SpanConverter::server(span_sink, trace_labels())
            })));

        let http_server = svc::stack(http_router)
            // Resolve the application-emitted destination via DNS to determine
            // its canonical FQDN to use for routing.
            .push(http::canonicalize::Layer::new(refine, canonicalize_timeout))
<<<<<<< HEAD
            .check_make_service::<Logical, http::Request<_>>()
=======
            .check_make_service::<HttpLogical, http::Request<_>>()
>>>>>>> 1382e32f
            .push_make_ready()
            .push_timeout(dispatch_timeout)
            .push(router::Layer::new(LogicalPerRequest::from))
            .check_new_service::<listen::Addrs, http::Request<_>>()
            // Used by tap.
            .push_http_insert_target()
            .push_on_response(
                svc::layers()
                    .push(http_admit_request)
                    .push(metrics.stack.layer(stack_labels("source")))
                    .box_http_request()
                    .box_http_response(),
            )
            .instrument(
                |addrs: &listen::Addrs| info_span!("source", target.addr = %addrs.target_addr()),
            )
            .check_new_service::<listen::Addrs, http::Request<_>>()
            .into_inner()
            .into_make_service();

        // The stack is served lazily since caching layers spawn tasks from
        // their constructor. This helps to ensure that tasks are spawned on the
        // same runtime as the proxy.
        // Forwards TCP streams that cannot be decoded as HTTP.
        let tcp_forward = svc::stack(tcp::Forward::new(tcp_connect))
            .push(admit::AdmitLayer::new(prevent_loop))
            .push_map_target(TcpEndpoint::from);

        let http = http::DetectHttp::new(
            h2_settings,
            detect_protocol_timeout,
            http_server,
            tcp_forward.clone(),
            drain.clone(),
        );

        let accept = svc::stack(SkipDetect::new(skip_detect, http, tcp_forward))
            .push(metrics.transport.layer_accept(TransportLabels));

        info!(addr = %listen_addr, "Serving");
        serve::serve(listen, accept, drain.signal()).await
    }
}

fn stack_labels(name: &'static str) -> metric_labels::StackLabels {
    metric_labels::StackLabels::outbound(name)
}

#[derive(Copy, Clone, Debug)]
struct TransportLabels;

impl transport::metrics::TransportLabels<HttpEndpoint> for TransportLabels {
    type Labels = transport::labels::Key;

    fn transport_labels(&self, endpoint: &HttpEndpoint) -> Self::Labels {
        transport::labels::Key::connect("outbound", endpoint.identity.as_ref())
    }
}

impl transport::metrics::TransportLabels<TcpEndpoint> for TransportLabels {
    type Labels = transport::labels::Key;

    fn transport_labels(&self, endpoint: &TcpEndpoint) -> Self::Labels {
        transport::labels::Key::connect("outbound", endpoint.identity.as_ref())
    }
}

impl transport::metrics::TransportLabels<listen::Addrs> for TransportLabels {
    type Labels = transport::labels::Key;

    fn transport_labels(&self, _: &listen::Addrs) -> Self::Labels {
        const NO_TLS: tls::Conditional<()> = Conditional::None(tls::ReasonForNoPeerName::Loopback);
        transport::labels::Key::accept("outbound", NO_TLS)
    }
}

pub fn trace_labels() -> HashMap<String, String> {
    let mut l = HashMap::new();
    l.insert("direction".to_string(), "outbound".to_string());
    l
}

fn is_discovery_rejected(err: &Error) -> bool {
    fn is_rejected(err: &(dyn std::error::Error + 'static)) -> bool {
        err.is::<DiscoveryRejected>()
            || err.is::<profiles::InvalidProfileAddr>()
            || err.source().map(is_rejected).unwrap_or(false)
    }

    let rejected = is_rejected(&**err);
    tracing::debug!(rejected, %err);
    rejected
}<|MERGE_RESOLUTION|>--- conflicted
+++ resolved
@@ -6,11 +6,7 @@
 #![deny(warnings, rust_2018_idioms)]
 #![allow(warnings)]
 
-<<<<<<< HEAD
 pub use self::endpoint::{Concrete, HttpEndpoint, Logical, LogicalPerRequest, TcpEndpoint};
-=======
-pub use self::endpoint::{HttpConcrete, HttpEndpoint, HttpLogical, LogicalPerRequest, TcpEndpoint};
->>>>>>> 1382e32f
 use ::http::header::HOST;
 use futures::{future, prelude::*};
 use linkerd2_app_core::{
@@ -199,11 +195,7 @@
         profiles_client: P,
         metrics: ProxyMetrics,
     ) -> impl tower::Service<
-<<<<<<< HEAD
-        Logical,
-=======
         HttpLogical,
->>>>>>> 1382e32f
         Error = Error,
         Future = impl Unpin + Send,
         Response = impl tower::Service<
@@ -232,22 +224,14 @@
             > + Send
             + 'static,
         S::Future: Send,
-<<<<<<< HEAD
-        R: Resolve<Concrete, Endpoint = proxy::api_resolve::Metadata>
-=======
         R: Resolve<HttpConcrete, Endpoint = proxy::api_resolve::Metadata>
->>>>>>> 1382e32f
             + Unpin
             + Clone
             + Send
             + 'static,
         R::Future: Unpin + Send,
         R::Resolution: Unpin + Send,
-<<<<<<< HEAD
-        P: profiles::GetProfile<Logical> + Unpin + Clone + Send + 'static,
-=======
         P: profiles::GetProfile<HttpLogical> + Unpin + Clone + Send + 'static,
->>>>>>> 1382e32f
         P::Future: Unpin + Send,
         P::Error: Send,
     {
@@ -291,13 +275,8 @@
                     .push(metrics.stack.layer(stack_labels("concrete"))),
             )
             .into_new_service()
-<<<<<<< HEAD
-            .instrument(|c: &Concrete| info_span!("concrete", dst = %c.dst))
-            .check_new_service::<Concrete, http::Request<_>>();
-=======
             .instrument(|c: &HttpConcrete| info_span!("concrete", dst = %c.dst))
             .check_new_service::<HttpConcrete, http::Request<_>>();
->>>>>>> 1382e32f
 
         // For each logical target, performs service profile resolution and
         // builds concrete services, over which requests are dispatched
@@ -311,11 +290,7 @@
         // processed.
         let logical = concrete
             // Uses the split-provided target `Addr` to build a concrete target.
-<<<<<<< HEAD
-            .push_map_target(Concrete::from)
-=======
             .push_map_target(HttpConcrete::from)
->>>>>>> 1382e32f
             .push(profiles::split::layer())
             // Drives concrete stacks to readiness and makes the split
             // cloneable, as required by the retry middleware.
@@ -365,13 +340,7 @@
                 ),
             )
             .spawn_buffer(buffer_capacity)
-<<<<<<< HEAD
-            .instrument(|e: &HttpEndpoint| {
-                info_span!("forward", peer.addr = %e.addr, peer.id = ?e.identity)
-            })
-=======
             .instrument(|t: &HttpEndpoint| info_span!("forward", peer.addr = %t.addr, peer.id = ?t.identity))
->>>>>>> 1382e32f
             .check_make_service::<HttpEndpoint, http::Request<_>>();
 
         // Attempts to route route request to a logical services that uses
@@ -390,13 +359,8 @@
             .push(http::header_from_target::layer(CANONICAL_DST_HEADER))
             // Strips headers that may be set by this proxy.
             .push_on_response(http::strip_header::request::layer(DST_OVERRIDE_HEADER))
-<<<<<<< HEAD
-            .check_make_service_clone::<Logical, http::Request<B>>()
-            .instrument(|logical: &Logical| info_span!("logical", addr = %logical.dst))
-=======
             .check_make_service_clone::<HttpLogical, http::Request<B>>()
             .instrument(|logical: &HttpLogical| info_span!("logical", dst = %logical.dst))
->>>>>>> 1382e32f
             .into_inner()
     }
 
@@ -421,15 +385,11 @@
         C: tower::Service<TcpEndpoint, Error = Error> + Unpin + Clone + Send + Sync + 'static,
         C::Response: tokio::io::AsyncRead + tokio::io::AsyncWrite + Unpin + Send + 'static,
         C::Future: Unpin + Send,
-<<<<<<< HEAD
-        H: tower::Service<Logical, Error = Error, Response = S> + Unpin + Send + Clone + 'static,
-=======
         H: tower::Service<HttpLogical, Error = Error, Response = S>
             + Unpin
             + Send
             + Clone
             + 'static,
->>>>>>> 1382e32f
         H::Future: Unpin + Send,
         S: tower::Service<
                 http::Request<http::boxed::Payload>,
@@ -468,11 +428,7 @@
             // Resolve the application-emitted destination via DNS to determine
             // its canonical FQDN to use for routing.
             .push(http::canonicalize::Layer::new(refine, canonicalize_timeout))
-<<<<<<< HEAD
-            .check_make_service::<Logical, http::Request<_>>()
-=======
             .check_make_service::<HttpLogical, http::Request<_>>()
->>>>>>> 1382e32f
             .push_make_ready()
             .push_timeout(dispatch_timeout)
             .push(router::Layer::new(LogicalPerRequest::from))

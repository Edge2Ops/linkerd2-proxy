--- conflicted
+++ resolved
@@ -28,18 +28,13 @@
             Result<(), Never>,
             fn(A::ConnectionError) -> Result<(), Never>,
         >,
-        future::FutureResult<(), Never>,
+        future::Ready<Result<(), Never>>,
     >;
     type Error = Never;
-<<<<<<< HEAD
-    type Future = future::Map<A::Future, fn(Result<(), A::Error>) -> Result<(), Never>>;
-=======
-    type Future = future::Then<
+    type Future = future::Map<
         A::Future,
-        Result<Self::Response, Never>,
         fn(Result<A::ConnectionFuture, A::Error>) -> Result<Self::Response, Never>,
     >;
->>>>>>> ef0292a1
 
     fn poll_ready(&mut self, cx: &mut Context<'_>) -> Poll<Result<(), Self::Error>> {
         Poll::Ready(Ok(futures_03::ready!(self.0.poll_ready(cx))
@@ -48,13 +43,8 @@
     }
 
     fn call(&mut self, sock: T) -> Self::Future {
-<<<<<<< HEAD
-        self.0.accept(sock).map(|v| {
-            if let Err(e) = v {
-=======
-        self.0.accept(sock).then(|f| match f {
+        self.0.accept(sock).map(|f| match f {
             Ok(connection_future) => Ok(future::Either::A(connection_future.or_else(|e| {
->>>>>>> ef0292a1
                 let error: Error = e.into();
                 tracing::debug!(%error, "Connection failed");
                 Ok(())

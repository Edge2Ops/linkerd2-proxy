--- conflicted
+++ resolved
@@ -41,11 +41,7 @@
 impl FmtMetrics for Report {
     fn fmt_metrics(&self, f: &mut fmt::Formatter<'_>) -> fmt::Result {
         process_start_time_seconds.fmt_help(f)?;
-<<<<<<< HEAD
-        process_start_time_seconds.fmt_metric(f, &self.start_time)?;
-=======
         process_start_time_seconds.fmt_metric(f, self.start_time.as_ref())?;
->>>>>>> b976208e
 
         if let Some(ref sys) = self.system {
             sys.fmt_metrics(f)?;
@@ -136,12 +132,7 @@
             let clock_ticks = stat.utime as u64 + stat.stime as u64;
             let cpu = Counter::from(clock_ticks / self.clock_ticks_per_sec);
             process_cpu_seconds_total.fmt_help(f)?;
-<<<<<<< HEAD
-            process_cpu_seconds_total
-                .fmt_metric(f, &Counter::from(clock_ticks / self.clock_ticks_per_sec))?;
-=======
             process_cpu_seconds_total.fmt_metric(f, &cpu)?;
->>>>>>> b976208e
 
             match Self::open_fds(stat.pid) {
                 Ok(open_fds) => {
@@ -167,20 +158,12 @@
             }
 
             process_virtual_memory_bytes.fmt_help(f)?;
-<<<<<<< HEAD
-            process_virtual_memory_bytes.fmt_metric(f, &Gauge::from(stat.vsize as u64))?;
-
-            process_resident_memory_bytes.fmt_help(f)?;
-            process_resident_memory_bytes
-                .fmt_metric(f, &Gauge::from(stat.rss as u64 * self.page_size))
-=======
             let vsz = Gauge::from(stat.vsize as u64);
             process_virtual_memory_bytes.fmt_metric(f, &vsz)?;
 
             process_resident_memory_bytes.fmt_help(f)?;
             let rss = Gauge::from(stat.rss as u64 * self.page_size);
             process_resident_memory_bytes.fmt_metric(f, &rss)
->>>>>>> b976208e
         }
     }
 }

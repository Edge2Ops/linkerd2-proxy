use ipnet::{Contains, IpNet};
use linkerd2_addr::Addr;
use linkerd2_dns::{Name, Suffix};
use std::{net::IpAddr, sync::Arc};

<<<<<<< HEAD
#[derive(Clone, Debug, Default)]
pub struct AddrMatch(NameMatch, IpMatch);
=======
#[derive(Clone, Debug)]
pub struct AddrMatch {
    names: NameMatch,
    nets: IpMatch,
}
>>>>>>> 2bb66efd

#[derive(Clone, Debug, Default)]
pub struct NameMatch(Arc<Vec<Suffix>>);

#[derive(Clone, Debug, Default)]
pub struct IpMatch(Arc<Vec<IpNet>>);

// === impl NameMatch ===

impl AddrMatch {
    pub fn new(
        suffixes: impl IntoIterator<Item = Suffix>,
        nets: impl IntoIterator<Item = IpNet>,
    ) -> Self {
        Self {
            names: NameMatch::new(suffixes),
            nets: IpMatch::new(nets),
        }
    }

    pub fn names(&self) -> &NameMatch {
        &self.names
    }

    pub fn nets(&self) -> &IpMatch {
        &self.nets
    }

    pub fn matches(&self, addr: &Addr) -> bool {
        match addr {
            Addr::Name(ref name) => self.names.matches(name.name()),
            Addr::Socket(sa) => self.nets.matches(sa.ip()),
        }
    }
}

// === impl NameMatch ===

impl NameMatch {
    pub fn new(suffixes: impl IntoIterator<Item = Suffix>) -> Self {
        Self(Arc::new(suffixes.into_iter().collect()))
    }

    pub fn matches(&self, name: &Name) -> bool {
        self.0.iter().any(|sfx| sfx.contains(name))
    }
}

// === impl IpMatch ===

impl IpMatch {
    pub fn new(nets: impl IntoIterator<Item = IpNet>) -> Self {
        Self(Arc::new(nets.into_iter().collect()))
    }

    pub fn matches(&self, addr: IpAddr) -> bool {
        self.0.iter().any(|net| match (net, addr) {
            (IpNet::V4(net), IpAddr::V4(ip)) => net.contains(&ip),
            (IpNet::V6(net), IpAddr::V6(ip)) => net.contains(&ip),
            _ => false,
        })
    }
}<|MERGE_RESOLUTION|>--- conflicted
+++ resolved
@@ -3,16 +3,11 @@
 use linkerd2_dns::{Name, Suffix};
 use std::{net::IpAddr, sync::Arc};
 
-<<<<<<< HEAD
 #[derive(Clone, Debug, Default)]
-pub struct AddrMatch(NameMatch, IpMatch);
-=======
-#[derive(Clone, Debug)]
 pub struct AddrMatch {
     names: NameMatch,
     nets: IpMatch,
 }
->>>>>>> 2bb66efd
 
 #[derive(Clone, Debug, Default)]
 pub struct NameMatch(Arc<Vec<Suffix>>);

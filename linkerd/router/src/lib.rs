--- conflicted
+++ resolved
@@ -122,12 +122,7 @@
 where
     Rec: Recognize<Req>,
     N: NewService<Rec::Target>,
-<<<<<<< HEAD
-    <N as NewService<Rec::Target>>::Service: Clone,
-    N::Service: tower::Service<Req>,
-=======
     N::Service: tower::Service<Req> + Clone,
->>>>>>> 160fb4d3
 {
     pub fn new(
         recognize: Rec,

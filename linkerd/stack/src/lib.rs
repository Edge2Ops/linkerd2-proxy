--- conflicted
+++ resolved
@@ -10,13 +10,8 @@
 pub mod map_target;
 pub mod new_service;
 pub mod on_response;
-<<<<<<< HEAD
 pub mod oneshot;
-pub mod proxy;
-=======
 mod proxy;
-pub mod shared;
->>>>>>> 3b9bca9c
 
 pub use self::fallback::{Fallback, FallbackLayer};
 pub use self::future_service::FutureService;
@@ -24,9 +19,4 @@
 pub use self::map_target::{MapTarget, MapTargetLayer, MapTargetService};
 pub use self::new_service::NewService;
 pub use self::on_response::{OnResponse, OnResponseLayer};
-<<<<<<< HEAD
-pub use self::proxy::Proxy;
-=======
-pub use self::proxy::{Proxy, ProxyService};
-pub use self::shared::Shared;
->>>>>>> 3b9bca9c
+pub use self::proxy::{Proxy, ProxyService};
--- conflicted
+++ resolved
@@ -8,14 +8,10 @@
     "linkerd/app/outbound",
     "linkerd/app/profiling",
     "linkerd/app",
-<<<<<<< HEAD
     "linkerd/cache",
-=======
     "linkerd/box",
     "linkerd/concurrency-limit",
->>>>>>> edb1f52b
     "linkerd/conditional",
-    "linkerd/concurrency-limit",
     "linkerd/dns/name",
     "linkerd/dns",
     "linkerd/drain",
